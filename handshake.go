--- conflicted
+++ resolved
@@ -303,8 +303,87 @@
 	if len(m.authKey) == 0 {
 		return errors.New("bindTempAuthKey: permanent authKey is nil")
 	}
-<<<<<<< HEAD
-	return err
+
+	permKeyHash := utils.AuthKeyHash(m.authKey)
+	permAuthKeyID := int64(binary.LittleEndian.Uint64(permKeyHash))
+
+	tempKeyHash := utils.AuthKeyHash(m.tempAuthKey)
+	tempAuthKeyID := int64(binary.LittleEndian.Uint64(tempKeyHash))
+
+	// Use current session ID as temp_session_id for the binding.
+	tempSessionID := m.sessionId
+
+	expiresAt := int32(m.tempAuthExpiresAt)
+	if expiresAt == 0 {
+		expiresAt = int32(time.Now().Unix() + 24*60*60)
+	}
+
+	nonce := utils.GenerateSessionID()
+	msgID := m.genMsgID(m.timeOffset)
+
+	inner := &objects.BindAuthKeyInner{
+		Nonce:         nonce,
+		TempAuthKeyID: tempAuthKeyID,
+		PermAuthKeyID: permAuthKeyID,
+		TempSessionID: tempSessionID,
+		ExpiresAt:     expiresAt,
+	}
+
+	innerBytes, err := tl.Marshal(inner)
+	if err != nil {
+		return fmt.Errorf("marshal BindAuthKeyInner: %w", err)
+	}
+
+	// Build MTProto v1 plaintext: random:int128 + msg_id + seqno(0) + msg_len + inner.
+	random128 := utils.RandomBytes(16)
+	plaintext := make([]byte, 0, 16+8+4+4+len(innerBytes))
+	plaintext = append(plaintext, random128...)
+
+	buf8 := make([]byte, 8)
+	binary.LittleEndian.PutUint64(buf8, uint64(msgID))
+	plaintext = append(plaintext, buf8...)
+
+	buf4 := make([]byte, 4)
+	binary.LittleEndian.PutUint32(buf4, 0) // seqno = 0
+	plaintext = append(plaintext, buf4...)
+
+	binary.LittleEndian.PutUint32(buf4, uint32(len(innerBytes)))
+	plaintext = append(plaintext, buf4...)
+	plaintext = append(plaintext, innerBytes...)
+
+	// Encrypt binding message with permanent auth key using MTProto 1.0 helpers.
+	cipher, msgKey, err := ige.EncryptV1(plaintext, m.authKey)
+	if err != nil {
+		return fmt.Errorf("encrypt BindAuthKeyInner: %w", err)
+	}
+
+	encryptedMessage := make([]byte, 0, len(permKeyHash)+len(msgKey)+len(cipher))
+	encryptedMessage = append(encryptedMessage, permKeyHash...)
+	encryptedMessage = append(encryptedMessage, msgKey...)
+	encryptedMessage = append(encryptedMessage, cipher...)
+
+	params := &objects.AuthBindTempAuthKeyParams{
+		PermAuthKeyID:    permAuthKeyID,
+		Nonce:            nonce,
+		ExpiresAt:        expiresAt,
+		EncryptedMessage: encryptedMessage,
+	}
+
+	// Send auth.bindTempAuthKey with the same msg_id used inside the MTProto
+	// v1 binding message, as required by the PFS specification.
+	respCh, _, err := m.sendPacketWithMsgID(params, msgID)
+	if err != nil {
+		return fmt.Errorf("auth.bindTempAuthKey: %w", err)
+	}
+
+	response := <-respCh
+	if rpcErr, ok := response.(*objects.RpcError); ok {
+		return fmt.Errorf("auth.bindTempAuthKey: %w", RpcErrorToNative(rpcErr))
+	}
+
+	// Any non-error response is treated as success; the exact Bool value is not
+	// critical here, as the server typically returns true on success.
+	return nil
 }
 
 // makeTempAuthKey creates a temporary authorization key using p_q_inner_data_temp_dc,
@@ -575,8 +654,6 @@
 	if len(m.authKey) == 0 {
 		return errors.New("bindTempAuthKey: permanent authKey is nil")
 	}
-=======
->>>>>>> 12096646
 
 	permKeyHash := utils.AuthKeyHash(m.authKey)
 	permAuthKeyID := int64(binary.LittleEndian.Uint64(permKeyHash))
