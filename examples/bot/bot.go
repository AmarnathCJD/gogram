// Example of using gogram for bot.

package examples

import (
	"encoding/json"
	"fmt"
	"time"

	"github.com/amarnathcjd/gogram/telegram"
)

const (
	appID    = 3
	appHash  = ""
	botToken = ""
)

func main() {
	client, err := telegram.NewClient(telegram.ClientConfig{
		AppID:      appID,
		AppHash:    appHash,
		DataCenter: 5, // Working on a fix for this
		ParseMode:  "HTML",
	})
	if err != nil {
		panic(err)
	}
<<<<<<< HEAD
	client.LoginBot(botToken)
=======
	client.AuthImportBotAuthorization(1, appID, appHash, botToken)
>>>>>>> 5d0283aa
	me, _ := client.GetMe()
	fmt.Println("Logged in as @", me.Username)
	client.AddEventHandler(telegram.Command{Cmd: "start", Prefix: "/?."}, Start)
	client.AddEventHandler("/ping", Ping)
	client.AddEventHandler("[/!?]js|json", Jsonify)
	client.AddEventHandler(telegram.OnNewMessage, Echo)
	client.AddEventHandler("/imdb", Imdb)
	client.AddEventHandler("/info", Info)
	client.Idle()
}

func Start(m *telegram.NewMessage) error {
	_, err := m.Client.SendMessage(m.ChatID(), "Hello, I'm a bot!")
	return err
}

func Ping(m *telegram.NewMessage) error {
	CurrentTime := time.Now()
	msg, _ := m.Reply("Pinging...")
	_, err := msg.Edit(telegram.Ent().Bold("Pong!! ").Code(time.Since(CurrentTime).String()))
	return err
}

func Jsonify(m *telegram.NewMessage) error {
	if m.IsReply() {
		r, errr := m.GetReplyMessage()
		if errr != nil {
			return errr
		}
		_, err := m.Reply(telegram.Ent().Code(r.Marshal()))
		return err
	}
	_, err := m.Reply(telegram.Ent().Code(m.Marshal()))
	return err
}

func Echo(m *telegram.NewMessage) error {
	if (m.Text() == "" && !m.IsMedia()) || !m.IsPrivate() || m.IsCommand() {
		return nil
	}
	if m.IsMedia() {
		_, err := m.Respond(m.Media())
		return err
	}
	_, err := m.Respond(m.Text())
	return err
}

func Info(m *telegram.NewMessage) error {
	var peer telegram.InputPeer
	if m.IsReply() {
		r, err := m.GetReplyMessage()
		if err != nil {
			return err
		}
		peer, err = m.Client.GetSendablePeer(r.SenderID())
		if err != nil {
			return err
		}
	} else {
		if m.Args() == "" {
			peer, _ = m.Client.GetSendablePeer(m.SenderID())
		} else {
			peer, _ = m.Client.GetSendablePeer(m.Args())
		}
	}
	switch peer := peer.(type) {
	case *telegram.InputPeerUser:
		user, err := m.Client.Cache.GetUser(peer.UserID)
		if err != nil {
			_, err := m.Reply("User not found")
			return err
		}
		b, err := json.MarshalIndent(user, "", "    ")
		if err != nil {
			_, err := m.Reply("Error")
			return err
		}
		_, err = m.Reply(string(b))
		return err
	default:
		_, err := m.Reply(fmt.Sprintf("Peer not found, peer type: %T", peer))
		return err
	}
}<|MERGE_RESOLUTION|>--- conflicted
+++ resolved
@@ -11,7 +11,7 @@
 )
 
 const (
-	appID    = 3
+	appID    = 36
 	appHash  = ""
 	botToken = ""
 )
@@ -26,11 +26,7 @@
 	if err != nil {
 		panic(err)
 	}
-<<<<<<< HEAD
 	client.LoginBot(botToken)
-=======
-	client.AuthImportBotAuthorization(1, appID, appHash, botToken)
->>>>>>> 5d0283aa
 	me, _ := client.GetMe()
 	fmt.Println("Logged in as @", me.Username)
 	client.AddEventHandler(telegram.Command{Cmd: "start", Prefix: "/?."}, Start)
