// Copyright (c) 2024 RoseLoverX

package gogram

import (
	"context"
	"crypto/rsa"
	"encoding/json"
	"fmt"
	"io"
	"math"
	"net/http"
	"os"
	"path/filepath"
	"reflect"
	"strconv"
	"strings"
	"sync"
	"sync/atomic"
	"time"

	"errors"

	"github.com/amarnathcjd/gogram/internal/encoding/tl"
	"github.com/amarnathcjd/gogram/internal/mode"
	"github.com/amarnathcjd/gogram/internal/mtproto/messages"
	"github.com/amarnathcjd/gogram/internal/mtproto/objects"
	"github.com/amarnathcjd/gogram/internal/session"
	"github.com/amarnathcjd/gogram/internal/transport"
	"github.com/amarnathcjd/gogram/internal/utils"
)

type MTProto struct {
	Addr      string
	appID     int32
	proxy     *utils.Proxy
	transport transport.Transport
	localAddr string

	ctxCancel     context.CancelFunc
	routineswg    sync.WaitGroup
	memorySession bool
	tcpState      *TcpState
	timeOffset    int64
	reqTimeout    time.Duration
	mode          mode.Variant
	DcList        *utils.DCOptions

	authKey []byte

	authKeyHash []byte

	tempAuthKey       []byte
	tempAuthKeyHash   []byte
	tempAuthExpiresAt int64

	noRedirect bool

	serverSalt int64
	encrypted  bool
	sessionId  int64

	mutex            sync.Mutex
	responseChannels *utils.SyncIntObjectChan
	expectedTypes    *utils.SyncIntReflectTypes
	pendingAcks      *utils.SyncSet[int64]

	genMsgID     func(int64) int64
	currentSeqNo atomic.Int32

	sessionStorage session.SessionLoader

	publicKey *rsa.PublicKey
	cdnKeys   map[int32]*rsa.PublicKey

	serviceChannel       chan tl.Object
	serviceModeActivated bool

	authKey404 [2]int64
	IpV6       bool

	Logger *utils.Logger

	serverRequestHandlers []func(i any) bool
	floodHandler          func(err error) bool
	errorHandler          func(err error)
	connectionHandler     func(err error) error
	exported              bool
	cdn                   bool
	terminated            atomic.Bool
	timeout               time.Duration

	reconnectAttempts     int
	reconnectMutex        sync.Mutex
	maxReconnectDelay     time.Duration
	lastSuccessfulConnect time.Time
	rapidReconnectCount   int
	rapidReconnectMutex   sync.Mutex

	useWebSocket    bool
	useWebSocketTLS bool
	enablePFS       bool
<<<<<<< HEAD
=======

	onMigration func(newMTProto *MTProto)
>>>>>>> 12096646
}

type Config struct {
	AuthKeyFile    string
	AuthAESKey     string
	StringSession  string
	SessionStorage session.SessionLoader
	MemorySession  bool
	AppID          int32
	EnablePFS      bool

	FloodHandler      func(err error) bool
	ErrorHandler      func(err error)
	ConnectionHandler func(err error) error

	ServerHost      string
	PublicKey       *rsa.PublicKey
	DataCenter      int
	Logger          *utils.Logger
	Proxy           *utils.Proxy
	Mode            string
	Ipv6            bool
	CustomHost      bool
	LocalAddr       string
	Timeout         int
	ReqTimeout      int
	UseWebSocket    bool
	UseWebSocketTLS bool

	OnMigration func(newMTProto *MTProto)
}

func NewMTProto(c Config) (*MTProto, error) {
	if c.SessionStorage == nil {
		if c.MemorySession {
			c.SessionStorage = session.NewInMemory()
		} else {
			c.SessionStorage = session.NewFromFile(c.AuthKeyFile, c.AuthAESKey)
		}
	}

	loaded, err := c.SessionStorage.Load()
	if err != nil {
		if !AnyError(err, session.ErrFileNotExists, session.ErrPathNotFound, session.ErrNotImplementedInJS) {
			// if the error is not because of file not found or path not found, return the error
			// else, continue with the execution
			// check if have write permission in the directory
			if _, err := os.OpenFile(filepath.Dir(c.AuthKeyFile), os.O_WRONLY, 0222); err != nil {
				return nil, fmt.Errorf("check if you have write permission in the directory: %w", err)
			}
			return nil, fmt.Errorf("loading session: %w", err)
		}
	}
	if c.Logger == nil {
		c.Logger = utils.NewLogger("gogram [mtproto]").SetLevel(utils.InfoLevel)
	}

	mtproto := &MTProto{
		sessionStorage:        c.SessionStorage,
		Addr:                  c.ServerHost,
		encrypted:             false,
		sessionId:             utils.GenerateSessionID(),
		serviceChannel:        make(chan tl.Object),
		publicKey:             c.PublicKey,
		responseChannels:      utils.NewSyncIntObjectChan(),
		expectedTypes:         utils.NewSyncIntReflectTypes(),
		pendingAcks:           utils.NewSyncSet[int64](),
		genMsgID:              utils.NewMsgIDGenerator(),
		serverRequestHandlers: make([]func(i any) bool, 0),
		Logger:                c.Logger,
		memorySession:         c.MemorySession,
		appID:                 c.AppID,
		proxy:                 c.Proxy,
		localAddr:             c.LocalAddr,
		floodHandler:          func(err error) bool { return false },
		errorHandler:          func(err error) {},
		reqTimeout:            utils.MinSafeDuration(c.ReqTimeout),
		mode:                  parseTransportMode(c.Mode),
		IpV6:                  c.Ipv6,
		tcpState:              NewTcpState(),
		DcList:                utils.NewDCOptions(),
		timeout:               utils.MinSafeDuration(c.Timeout),
		reconnectAttempts:     0,
		maxReconnectDelay:     15 * time.Minute,
		useWebSocket:          c.UseWebSocket,
		useWebSocketTLS:       c.UseWebSocketTLS,
		enablePFS:             c.EnablePFS,
<<<<<<< HEAD
=======
		onMigration:           c.OnMigration,
>>>>>>> 12096646
	}

	mtproto.Logger.Debug("initializing mtproto...")

	if loaded != nil || c.StringSession != "" {
		mtproto.encrypted = true
	}
	if err := mtproto.loadAuth(c.StringSession, loaded); err != nil {
		return nil, fmt.Errorf("loading auth: %w", err)
	}

	if c.CustomHost {
		mtproto.Addr = c.ServerHost
	}

	if c.FloodHandler != nil {
		mtproto.floodHandler = c.FloodHandler
	}

	if c.ErrorHandler != nil {
		mtproto.errorHandler = c.ErrorHandler
	}

	if c.ConnectionHandler != nil {
		mtproto.connectionHandler = c.ConnectionHandler
	}

	return mtproto, nil
}

func parseTransportMode(sMode string) mode.Variant {
	switch sMode {
	case "modeAbridged":
		return mode.Abridged
	case "modeFull":
		return mode.Full
	case "modeIntermediate":
		return mode.Intermediate
	default:
		return mode.Abridged
	}
}

func (m *MTProto) LoadSession(sess *session.Session) error {
	m.authKey, m.authKeyHash, m.Addr, m.appID = sess.Key, sess.Hash, sess.Hostname, sess.AppID
	m.Logger.Debug("importing auth from session...")
	if err := m.SaveSession(m.memorySession); err != nil {
		return fmt.Errorf("saving session: %w", err)
	}
	return nil
}

func (m *MTProto) loadAuth(stringSession string, sess *session.Session) error {
	if stringSession != "" {
		_, err := m.ImportAuth(stringSession)
		if err != nil {
			return fmt.Errorf("importing string session: %w", err)
		}
	} else if sess != nil {
		m._loadSession(sess)
	}
	return nil
}

func (m *MTProto) ExportAuth() (*session.Session, int) {
	return &session.Session{
		Key:      m.authKey,
		Hash:     m.authKeyHash,
		Salt:     m.serverSalt,
		Hostname: m.Addr,
		AppID:    m.AppID(),
	}, m.GetDC()
}

func (m *MTProto) ImportRawAuth(authKey, authKeyHash []byte, addr string, appID int32) (bool, error) {
	m.authKey, m.authKeyHash, m.Addr, m.appID = authKey, authKeyHash, addr, appID
	m.Logger.Debug("importing - auth from raw bytes...")
	if err := m.SaveSession(m.memorySession); err != nil {
		return false, fmt.Errorf("saving session: %w", err)
	}
	if err := m.Reconnect(false); err != nil {
		return false, fmt.Errorf("reconnecting: %w", err)
	}
	return true, nil
}

func (m *MTProto) ImportAuth(stringSession string) (bool, error) {
	sessionString := session.NewEmptyStringSession()
	if err := sessionString.Decode(stringSession); err != nil {
		return false, err
	}
	m.authKey, m.authKeyHash, m.Addr = sessionString.AuthKey(), sessionString.AuthKeyHash(), sessionString.IpAddr()
	if m.appID == 0 {
		m.appID = sessionString.AppID()
	}
	m.Logger.Debug("importing - auth from stringsession...")
	if err := m.SaveSession(m.memorySession); err != nil {
		return false, fmt.Errorf("saving session: %w", err)
	}
	return true, nil
}

func (m *MTProto) GetDC() int {
	return m.DcList.SearchAddr(m.Addr)
}

func (m *MTProto) GetTransportType() string {
	if m.useWebSocket {
		if m.useWebSocketTLS {
			return "Wss"
		}
		return "Ws"
	}

	if m.proxy != nil && !m.proxy.IsEmpty() {
		pType := strings.ToLower(m.proxy.Type)
		switch pType {
		case "socks4", "socks4a":
			return "Socks4"
		case "socks5", "socks5h":
			return "Socks5"
		case "http", "https":
			return "Http"
		case "mtproxy":
			return "Mtproxy"
		}
	}

	if m.IpV6 {
		return "Tcp6"
	}
	return "Tcp"
}

func (m *MTProto) AppID() int32 {
	return m.appID
}

func (m *MTProto) SetAppID(appID int32) {
	m.appID = appID
}

func (m *MTProto) SetCdnKeys(keys map[int32]*rsa.PublicKey) {
	m.cdnKeys = keys
}

func (m *MTProto) HasCdnKey(dc int32) (*rsa.PublicKey, bool) {
	key, ok := m.cdnKeys[dc]
	return key, ok
}

func (m *MTProto) SwitchDc(dc int) error {
	if m.noRedirect {
		return nil
	}
	newAddr := m.DcList.GetHostIp(dc, false, m.IpV6)
	if newAddr == "" {
		return errors.New("dc_id not found")
	}

	m.Logger.Debug("migrating to new data center... dc %d", dc)

	m.stopRoutines()
	m.routineswg.Wait()

	m.sessionStorage.Delete()
	m.Logger.Debug("deleted old auth key file")

	m.authKey = nil
	m.authKeyHash = nil
	m.serverSalt = 0
	m.encrypted = false
	m.sessionId = utils.GenerateSessionID()

	m.tempAuthKey = nil
	m.tempAuthKeyHash = nil
	m.tempAuthExpiresAt = 0

	m.responseChannels = utils.NewSyncIntObjectChan()
	m.expectedTypes = utils.NewSyncIntReflectTypes()
	m.pendingAcks = utils.NewSyncSet[int64]()
	m.currentSeqNo.Store(0)

	m.authKey404 = [2]int64{0, 0}
	m.reconnectAttempts = 0
	m.rapidReconnectCount = 0
	m.lastSuccessfulConnect = time.Time{}

	m.Addr = newAddr

	m.Logger.Info("user migrated to new dc (%s) - %s", strconv.Itoa(dc), newAddr)
	m.Logger.Debug("reconnecting to new dc... dc %d", dc)

	errConn := m.CreateConnection(true)
	if errConn != nil {
		return fmt.Errorf("creating connection: %w", errConn)
	}

	return nil
}

func (m *MTProto) ExportNewSender(dcID int, mem bool, cdn ...bool) (*MTProto, error) {
	newAddr := m.DcList.GetHostIp(dcID, false, m.IpV6)
	logger := m.Logger.WithPrefix("gogram [sender]")

	if len(cdn) > 0 && cdn[0] {
		newAddr, _ = m.DcList.GetCdnAddr(dcID)
		logger = m.Logger.WithPrefix("gogram [cdn]")
	}

	cfg := Config{
		DataCenter:      dcID,
		PublicKey:       m.publicKey,
		ServerHost:      newAddr,
		AuthKeyFile:     "__exp_" + strconv.Itoa(dcID) + ".dat",
		MemorySession:   mem,
		Logger:          logger,
		Proxy:           m.proxy,
		LocalAddr:       m.localAddr,
		AppID:           m.appID,
		Ipv6:            m.IpV6,
		Timeout:         int(m.timeout.Seconds()),
		ReqTimeout:      int(m.reqTimeout.Seconds()),
		UseWebSocket:    m.useWebSocket,
		UseWebSocketTLS: m.useWebSocketTLS,
	}

	if dcID == m.GetDC() {
		cfg.SessionStorage = m.sessionStorage
		cfg.StringSession = session.NewStringSession(
			m.authKey, m.authKeyHash, dcID, newAddr, m.appID,
		).Encode()
	}

	sender, err := NewMTProto(cfg)
	sender.genMsgID = m.genMsgID
	if err != nil {
		return nil, fmt.Errorf("creating new MTProto: %w", err)
	}

	sender.noRedirect = true
	sender.exported = true
	if len(cdn) > 0 && cdn[0] {
		sender.cdn = true
	}

	if err := sender.CreateConnection(false); err != nil {
		return nil, fmt.Errorf("creating connection: exporting: %w", err)
	}

	return sender, nil
}

func (m *MTProto) connectWithRetry(ctx context.Context) error {
	m.reconnectMutex.Lock()
	defer m.reconnectMutex.Unlock()

	err := m.connect(ctx)
	if err == nil {
		m.reconnectAttempts = 0
		return nil
	}

	if m.connectionHandler != nil {
		m.Logger.Debug("using custom connection handler for reconnection")
		return m.connectionHandler(err)
	}

	maxAttempts := math.MaxInt16
	baseDelay := 2 * time.Second

	for attempt := range maxAttempts {
		err := m.connect(ctx)
		if err == nil {
			if attempt > 0 {
				m.Logger.Info("successfully reconnected after %d attempts", attempt+1)
			}
			m.reconnectAttempts = 0
			return nil
		}

		if m.terminated.Load() {
			return errors.New("mtproto terminated during reconnection")
		}

		delay := min(time.Duration(1<<uint(attempt))*baseDelay, m.maxReconnectDelay)

		m.Logger.Info("%v, retrying in %v...", err, delay)

		select {
		case <-ctx.Done():
			return ctx.Err()
		case <-time.After(delay):
			continue
		}
	}

	return errors.New("max reconnection attempts reached")
}

func (m *MTProto) CreateConnection(withLog bool) error {
	if m.terminated.Load() {
		return errors.New("mtproto is terminated, cannot create connection")
	}

	m.stopRoutines()
	m.routineswg.Wait()

	ctx, cancelfunc := context.WithCancel(context.Background())
	m.ctxCancel = cancelfunc

	transportType := m.GetTransportType()
	if withLog {
		m.Logger.Info("connecting to [%s] - <%s> ...", utils.FmtIp(m.Addr), transportType)
	} else {
		m.Logger.Debug("connecting to [%s] - <%s> ...", utils.FmtIp(m.Addr), transportType)
	}

	err := m.connectWithRetry(ctx)
	if err != nil {
		m.Logger.WithError(err).Error("failed to create connection")
		return err
	}
	m.tcpState.SetActive(true)

	var localAddrLabel string
	if m.localAddr != "" {
		localAddrLabel = fmt.Sprintf("(-%s)", utils.FmtIp(m.localAddr))
	}

	var proxyLabel string
	if m.proxy != nil && m.proxy.Host != "" {
		proxyLabel = fmt.Sprintf("(~%s)", utils.FmtIp(m.proxy.Host))
	}

	transportType = m.GetTransportType()
	logMessage := fmt.Sprintf("connection to %s%s[%s] - <%s> established", localAddrLabel, proxyLabel, utils.FmtIp(m.Addr), transportType)

	if withLog {
		m.Logger.Info(logMessage)
	} else {
		m.Logger.Debug(logMessage)
	}

	m.startReadingResponses(ctx)

	if !m.cdn {
		go m.longPing(ctx)
	}

	if !m.encrypted {
		m.Logger.Debug("authKey not found, creating new one")
		err = m.makeAuthKey()
		if err != nil {
			return err
		}
		m.Logger.Debug("authKey created and saved")
	}

	// Start Perfect Forward Secrecy manager if enabled on the main connection.
	if m.enablePFS && !m.exported && !m.cdn {
		m.startPFSManager(ctx)
	}

	return nil
}

// startPFSManager runs a background loop which ensures that a temporary auth
// key is created and bound to the permanent auth key when PFS is enabled.
// It will renew the temporary key shortly before its expiry.
func (m *MTProto) startPFSManager(ctx context.Context) {
<<<<<<< HEAD
	const renewBeforeSeconds int64 = 60                      // renew 60s before expiry
	const defaultTempLifetimeSeconds int32 = 24 * 60 * 60    // 24h
	const retryDelayOnError = 30 * time.Second               // backoff on error
	const pollNoAuthKeyDelay = 5 * time.Second               // wait for authKey
	const minSleepSeconds int64 = 5                          // minimum wait between checks
=======
	const renewBeforeSeconds int64 = 60                   // renew 60s before expiry
	const defaultTempLifetimeSeconds int32 = 24 * 60 * 60 // 24h
	const retryDelayOnError = 30 * time.Second            // backoff on error
	const pollNoAuthKeyDelay = 5 * time.Second            // wait for authKey
	const minSleepSeconds int64 = 5                       // minimum wait between checks
>>>>>>> 12096646

	m.routineswg.Add(1)
	go func() {
		defer m.routineswg.Done()

		m.Logger.Debug("PFS manager started")
		for {
			select {
			case <-ctx.Done():
				m.Logger.Debug("PFS manager stopped: context cancelled")
				return
			default:
			}

			// Require permanent auth key first.
			if len(m.authKey) == 0 {
				select {
				case <-ctx.Done():
					return
				case <-time.After(pollNoAuthKeyDelay):
				}
				continue
			}

			now := time.Now().Unix()
			expiresAt := m.tempAuthExpiresAt
			needNew := m.tempAuthKey == nil || expiresAt == 0 || now >= expiresAt-renewBeforeSeconds

			if needNew {
<<<<<<< HEAD
				m.Logger.Debug("PFS: creating and binding temporary auth key")
=======
				m.Logger.Debug("creating and binding new temporary auth key for pfs")
>>>>>>> 12096646
				if err := m.createTempAuthKey(defaultTempLifetimeSeconds); err != nil {
					m.Logger.WithError(err).Error("PFS: createTempAuthKey failed")
					select {
					case <-ctx.Done():
						return
					case <-time.After(retryDelayOnError):
					}
					continue
				}

				if err := m.bindTempAuthKey(); err != nil {
					m.Logger.WithError(err).Error("PFS: bindTempAuthKey failed")
					select {
					case <-ctx.Done():
						return
					case <-time.After(retryDelayOnError):
					}
					continue
				}

				// Refresh local expiry after successful bind.
				expiresAt = m.tempAuthExpiresAt
			}

			// Compute sleep until just before expiry.
			if expiresAt == 0 {
				// No expiry known (should not normally happen); poll later.
				select {
				case <-ctx.Done():
					return
				case <-time.After(pollNoAuthKeyDelay):
				}
				continue
			}

			waitSec := expiresAt - now - renewBeforeSeconds
			if waitSec < minSleepSeconds {
				waitSec = minSleepSeconds
			}
			waitDur := time.Duration(waitSec) * time.Second

			select {
			case <-ctx.Done():
				return
			case <-time.After(waitDur):
			}
		}
	}()
}

func (m *MTProto) connect(ctx context.Context) error {
	dcId := m.GetDC()
	transportType := "[tcp]"
	if m.useWebSocket {
		transportType = "[websocket]"
		if m.useWebSocketTLS {
			transportType = "[websocket (tls)]"
		}
	}

	m.Logger.Debug("initializing %s transport for dc %d", transportType, dcId)

	var err error
	if m.useWebSocket {
		m.transport, err = transport.NewTransport(
			m,
			transport.WSConnConfig{
				Ctx:         ctx,
				Host:        utils.FmtIp(m.Addr),
				TLS:         m.useWebSocketTLS,
				DC:          dcId,
				TestMode:    false,
				Timeout:     m.timeout,
				Socks:       m.proxy,
				LocalAddr:   m.localAddr,
				ModeVariant: uint8(m.mode),
				Logger:      m.Logger,
			},
			m.mode,
		)
	} else {
		m.transport, err = transport.NewTransport(
			m,
			transport.TCPConnConfig{
				Ctx:         ctx,
				Host:        utils.FmtIp(m.Addr),
				IpV6:        m.IpV6,
				Timeout:     m.timeout,
				Socks:       m.proxy,
				LocalAddr:   m.localAddr,
				ModeVariant: uint8(m.mode),
				DC:          dcId,
				Logger:      m.Logger,
			},
			m.mode,
		)
	}

	if err != nil {
		m.Logger.Debug("failed to create %s transport: %v", transportType, err)
		return fmt.Errorf("creating transport: %w", err)
	}

	m.Logger.Debug("%s transport created successfully", transportType)
	m.rapidReconnectMutex.Lock()
	now := time.Now()
	if !m.lastSuccessfulConnect.IsZero() && now.Sub(m.lastSuccessfulConnect) < 5*time.Second {
		m.rapidReconnectCount++
		if m.rapidReconnectCount >= 10 {
			m.rapidReconnectMutex.Unlock()
			m.Logger.Error(fmt.Sprintf("detected rapid reconnection loop (%d consecutive reconnects in <5s intervals)", m.rapidReconnectCount))
			if m.proxy != nil && m.proxy.Type == "mtproxy" {
				return errors.New("mtproxy connection loop detected: connection succeeds but immediately closes - check proxy configuration, secret, or server availability")
			}
			return errors.New("rapid reconnection loop detected: connection succeeds but immediately closes - possible network or server issue")
		}
	} else {
		m.rapidReconnectCount = 0
	}
	m.lastSuccessfulConnect = now
	m.rapidReconnectMutex.Unlock()

	return nil
}

func (m *MTProto) makeRequest(data tl.Object, expectedTypes ...reflect.Type) (any, error) {
	ctx, cancel := context.WithTimeout(context.Background(), m.reqTimeout)
	defer cancel()

	result, err := m.makeRequestCtx(ctx, data, expectedTypes...)

	if err != nil && strings.Contains(err.Error(), "request timeout") {
		for attempt := 1; attempt <= 2; attempt++ {
			m.Logger.Debug("request timed out: %v - retrying attempt %d/2", utils.FmtMethod(data), attempt)

			ctx, cancel := context.WithTimeout(context.Background(), m.reqTimeout)
			result, err = m.makeRequestCtx(ctx, data, expectedTypes...)
			cancel()

			if err == nil || !strings.Contains(err.Error(), "request timeout") {
				break
			}
		}
	}

	return result, err
}

func (m *MTProto) makeRequestCtx(ctx context.Context, data tl.Object, expectedTypes ...reflect.Type) (any, error) {
	waitCtx, waitCancel := context.WithTimeout(context.Background(), 30*time.Second)
	defer waitCancel()

	if err := m.tcpState.WaitForActive(waitCtx); err != nil {
		return nil, fmt.Errorf("waiting for active tcp state: %w", err)
	}

	resp, msgId, err := m.sendPacket(data, expectedTypes...)
	if err != nil {
		if strings.Contains(err.Error(), "use of closed network connection") || strings.Contains(err.Error(), "transport is closed") || strings.Contains(err.Error(), "connection was forcibly closed") || strings.Contains(err.Error(), "connection reset by peer") || strings.Contains(err.Error(), "broken pipe") {
			m.Logger.Debug("connection closed, reconnecting to [%s] - <%s> ...", m.Addr, m.GetTransportType())
			err = m.Reconnect(false)
			if err != nil {
				return nil, fmt.Errorf("reconnecting: %w", err)
			}
			return m.makeRequestCtx(ctx, data, expectedTypes...)
		}
		return nil, fmt.Errorf("sending packet: %w", err)
	}

	select {
	case <-ctx.Done():
		go m.writeRPCResponse(int(msgId), &objects.Null{})
		m.Logger.Debug("request timeout for %s after waiting for response", utils.FmtMethod(data))
		return nil, fmt.Errorf("request timeout: %w", ctx.Err())
	case response := <-resp:
		switch r := response.(type) {
		case *objects.RpcError:
			rpcError := RpcErrorToNative(r, utils.FmtMethod(data)).(*ErrResponseCode)

			// handle dc migration (303 errors)
			if rpcError.Code == 303 && (strings.HasPrefix(rpcError.Message, "USER_MIGRATE_") || strings.HasPrefix(rpcError.Message, "PHONE_MIGRATE_")) {
				dcIDStr := utils.RegexpDCMigrate.FindStringSubmatch(rpcError.Description)
				if len(dcIDStr) == 2 {
					dcID, err := strconv.Atoi(dcIDStr[1])
					if err != nil {
						return nil, fmt.Errorf("parsing dc id from rpc error: %w", err)
					}
					m.SwitchDc(dcID)

					if m.onMigration != nil {
						m.onMigration(m)
					}
					return nil, &errorDCMigrated{int32(dcID)}
				}
			}

			// Handle flood wait errors
			if strings.Contains(rpcError.Message, "FLOOD_WAIT_") || strings.Contains(rpcError.Message, "FLOOD_PREMIUM_WAIT_") {
				if m.floodHandler(rpcError) {
					return m.makeRequestCtx(ctx, data, expectedTypes...)
				}
				return nil, rpcError
			}

			m.Logger.Trace("received rpc error: code=%d message=%s description=%s", rpcError.Code, rpcError.Message, rpcError.Description)
			return nil, rpcError

		case *errorSessionConfigsChanged:
			if !m.exported {
				m.Logger.Debug("session configs changed, resending request")
			} else {
				m.Logger.Trace("session configs changed, resending request")
			}
			return m.makeRequestCtx(ctx, data, expectedTypes...)
		}

		return tl.UnwrapNativeTypes(response), nil
	}
}

func (m *MTProto) InvokeRequestWithoutUpdate(data tl.Object, expectedTypes ...reflect.Type) error {
	_, _, err := m.sendPacket(data, expectedTypes...)
	if err != nil {
		return fmt.Errorf("sending packet: %w", err)
	}
	return err
}

func (m *MTProto) IsTcpActive() bool {
	return m.tcpState.GetActive()
}

func (m *MTProto) stopRoutines() {
	if m.ctxCancel != nil {
		m.ctxCancel()
	}
}

func (m *MTProto) Disconnect() error {
	m.tcpState.SetActive(false)
	m.stopRoutines()

	return nil
}

func (m *MTProto) Terminate() error {
	m.terminated.Store(true)
	m.tcpState.SetActive(false)
	m.stopRoutines()
	if m.transport != nil {
		m.transport.Close()
	}
	done := make(chan struct{})
	go func() {
		m.routineswg.Wait()
		close(done)
	}()

	select {
	case <-done:
	case <-time.After(10 * time.Second):
		m.Logger.Debug("terminate: timeout waiting for goroutines to finish")
	}

	m.responseChannels.Close()
	// if m.serviceChannel != nil {
	// 	select {
	// 	case <-m.serviceChannel:
	// 	default:
	// 	}
	// 	close(m.serviceChannel)
	// }

	m.Logger.Debug("terminate completed successfully")
	return nil
}

func (m *MTProto) SetTerminated(val bool) {
	m.terminated.Store(val)
}

func (m *MTProto) Reconnect(WithLogs bool) error {
	if m.terminated.Load() {
		return nil
	}
	err := m.Disconnect()
	if err != nil {
		return fmt.Errorf("disconnecting: %w", err)
	}
	if WithLogs {
		m.Logger.Info("reconnecting to [%s] - <%s> ...", m.Addr, m.GetTransportType())
	}
	err = m.CreateConnection(WithLogs)
	if err != nil {
		return fmt.Errorf("recreating connection: %w", err)
	}

	if WithLogs {
		m.Logger.Info("reconnected to [%s] - <%s>", m.Addr, m.GetTransportType())
	}
	if m.transport != nil {
		m.Ping()
	}

	return nil
}

// keep pinging to keep the connection alive
func (m *MTProto) longPing(ctx context.Context) {
	m.routineswg.Add(1)
	defer m.routineswg.Done()

	for {
		select {
		case <-ctx.Done():
			return
		case <-time.After(30 * time.Second):
			err := m.tcpState.WaitForActive(ctx)
			if err != nil {
				m.Logger.Debug("longPing: tcp state not active, exiting longPing")
				return
			}
			m.Ping()
		}
	}
}

func (m *MTProto) Ping() time.Duration {
	if m.transport == nil || !m.IsTcpActive() {
		m.Logger.Debug("skipping ping: transport not available")
		return 0
	}
	start := time.Now()
	if !m.exported {
		m.Logger.Debug("sending ping...")
	}
	m.InvokeRequestWithoutUpdate(&utils.PingParams{
		PingID: time.Now().Unix(),
	})
	return time.Since(start)
}

func (m *MTProto) startReadingResponses(ctx context.Context) {
	m.routineswg.Add(1)
	go func() {
		defer m.routineswg.Done()

		var consecutiveErrors int
		maxConsecutiveErrors := 5
		baseDelay := 100 * time.Millisecond
		maxDelay := 2 * time.Second
		for {
			select {
			case <-ctx.Done():
				return
			default:
				errCtx := m.tcpState.WaitForActive(ctx)
				if errCtx != nil {
					return
				}
				err := m.readMsg()

				if err != nil {
					consecutiveErrors++

					delay := min(time.Duration(1<<uint(min(consecutiveErrors-1, 5)))*baseDelay, maxDelay)

					if strings.Contains(err.Error(), "unexpected error: unexpected EOF") {
						m.Logger.Debug("connection closed, reconnecting to [%s] - <%s> (attempt %d, backoff %v)...",
							m.Addr, m.GetTransportType(), consecutiveErrors, delay)

						select {
						case <-ctx.Done():
							return
						case <-time.After(delay):
						}

						if m.terminated.Load() {
							return
						}

						err = m.Reconnect(false)
						if err != nil {
							m.Logger.WithError(err).Error("reconnecting")
							if consecutiveErrors >= maxConsecutiveErrors {
								m.Logger.Error(fmt.Sprintf("max consecutive errors (%d) reached, backing off", maxConsecutiveErrors))
								select {
								case <-ctx.Done():
									return
								case <-time.After(delay * 2):
								}
							}
						} else {
							consecutiveErrors = 0
						}
					} else if strings.Contains(err.Error(), "required to reconnect") {
						m.Logger.Debug("network unstable, reconnecting to [%s] - <%s> (attempt %d, backoff %v)...",
							m.Addr, m.GetTransportType(), consecutiveErrors, delay)

						select {
						case <-ctx.Done():
							return
						case <-time.After(delay):
						}

						if m.terminated.Load() {
							return
						}

						err = m.Reconnect(false)
						if err != nil {
							m.Logger.WithError(err).Error("reconnecting")
							if consecutiveErrors >= maxConsecutiveErrors {
								m.Logger.Error(fmt.Sprintf("max consecutive errors (%d) reached, backing off", maxConsecutiveErrors))
								select {
								case <-ctx.Done():
									return
								case <-time.After(delay * 2):
								}
							}
						} else {
							consecutiveErrors = 0
						}
					}
				} else {
					consecutiveErrors = 0

					m.rapidReconnectMutex.Lock()
					if m.rapidReconnectCount > 0 {
						m.rapidReconnectCount = 0
					}
					m.rapidReconnectMutex.Unlock()
				}

				switch err {
				case nil:
				case context.Canceled:
					return
				case io.EOF:
					consecutiveErrors++
					delay := min(time.Duration(1<<uint(min(consecutiveErrors-1, 5)))*baseDelay, maxDelay)
					if m.exported {
						m.Logger.Trace("eof error, reconnecting to [%s] - <%s> (attempt %d, backoff %v)...",
							m.Addr, m.GetTransportType(), consecutiveErrors, delay)
					} else {
						m.Logger.Debug("eof error, reconnecting to [%s] - <%s> (attempt %d, backoff %v)...",
							m.Addr, m.GetTransportType(), consecutiveErrors, delay)
					}
					select {
					case <-ctx.Done():
						return
					case <-time.After(delay):
					}

					if m.terminated.Load() {
						return
					}

					err = m.Reconnect(false)
					if err != nil {
						m.Logger.WithError(err).Error("reconnecting")
					} else {
						consecutiveErrors = 0
					}
					return
				default:
					switch e := err.(type) {
					case *ErrResponseCode:
						if e.Code == 4294966892 {
							m.handle404Error()
						} else {
							m.Logger.WithError(err).Debug("[ErrorOnTransport]")
						}
					case *transport.ErrCode:
						m.Logger.WithError(err).Debug("[ErrorOnTransport]")
					}

					if !m.terminated.Load() {
						if strings.Contains(err.Error(), "channel is full or closed") {
							continue
						}
						m.Logger.WithError(err).Debug("reading messages")

						delay := min(time.Duration(1<<uint(min(consecutiveErrors-1, 5)))*baseDelay, maxDelay)

						if consecutiveErrors > 1 {
							m.Logger.Debug("applying backoff delay: %v", delay)
							select {
							case <-ctx.Done():
								return
							case <-time.After(delay):
							}
						}

						if m.terminated.Load() {
							return
						}

						err = m.Reconnect(false)
						if err != nil {
							m.Logger.WithError(err).Error("reconnecting")
						} else {
							consecutiveErrors = 0
						}
					} else {
						return
					}
				}
			}
		}
	}()
}

func (m *MTProto) handle404Error() {
	if m.authKey404[0] == 0 && m.authKey404[1] == 0 {
		m.authKey404 = [2]int64{1, time.Now().Unix()}
	} else {
		currentTime := time.Now().Unix()
		if currentTime-m.authKey404[1] < 2 { // time frame to check if the error is repeating
			m.authKey404[0]++
		} else {
			m.authKey404 = [2]int64{1, currentTime}
		}
	}

	if m.authKey404[0] > 4 && m.authKey404[0] < 16 {
		m.Logger.Debug("-404 error occurred %d times, attempting to reconnect", m.authKey404[0])
		err := m.Reconnect(false)
		if err != nil {
			m.Logger.WithError(err).Error("reconnecting")
		}
	} else if m.authKey404[0] >= 16 {
		panic("[AUTH_KEY_INVALID] (code -404) - too many failures")
	}
}

func (m *MTProto) readMsg() error {
	if m.transport == nil {
		return errors.New("must setup connection before reading messages")
	}

	response, err := m.transport.ReadMsg()
	if err != nil {
		if e, ok := err.(transport.ErrCode); ok {
			return &ErrResponseCode{Code: int64(e)}
		}
		switch err {
		case io.EOF, context.Canceled:
			return err
		default:
			return fmt.Errorf("reading message: %w", err)
		}
	}

	if m.serviceModeActivated {
		var obj tl.Object
		obj, err = tl.DecodeUnknownObject(response.GetMsg())
		if err != nil {
			return fmt.Errorf("parsing object: %w", err)
		}
		m.serviceChannel <- obj
		return nil
	}

	err = m.processResponse(response)
	if err != nil {
		m.Logger.WithError(err).Debug("decoding unknown object")
		return fmt.Errorf("incoming update: %w", err)
	}
	return nil
}

func (m *MTProto) processResponse(msg messages.Common) error {
	var data tl.Object
	var err error

	if (msg.GetSeqNo() & 1) != 0 {
		msgID := int64(msg.GetMsgID())
		if m.pendingAcks.Has(msgID) {
			return nil
		} else {
			m.pendingAcks.Add(msgID)
		}
	}

	if et, ok := m.expectedTypes.Get(msg.GetMsgID()); ok && len(et) > 0 {
		data, err = tl.DecodeUnknownObject(msg.GetMsg(), et...)
	} else {
		data, err = tl.DecodeUnknownObject(msg.GetMsg())
	}
	if err != nil {
		return fmt.Errorf("unmarshaling response: %w", err)
	}

messageTypeSwitching:
	switch message := data.(type) {
	case *objects.MessageContainer:
		for _, v := range *message {
			err := m.processResponse(v)
			if err != nil {
				return fmt.Errorf("processing item in container: %w", err)
			}
		}

	case *objects.BadServerSalt:
		m.serverSalt = message.NewSalt
		if err := m.SaveSession(m.memorySession); err != nil {
			return fmt.Errorf("saving session: %w", err)
		}

		var respChannelsBackup *utils.SyncIntObjectChan
		m.mutex.Lock()
		defer m.mutex.Unlock()
		respChannelsBackup = m.responseChannels

		m.responseChannels = utils.NewSyncIntObjectChan()
		for _, k := range respChannelsBackup.Keys() {
			if v, ok := respChannelsBackup.Get(k); ok {
				respChannelsBackup.Delete(k)
				select {
				case v <- &errorSessionConfigsChanged{}:
				case <-time.After(1 * time.Millisecond):
				}
			}
		}

	case *objects.NewSessionCreated:
		m.serverSalt = message.ServerSalt
		if err := m.SaveSession(m.memorySession); err != nil {
			m.Logger.WithError(err).Error("saving session")
		}

	case *objects.MsgsNewDetailedInfo:
		m.pendingAcks.Add(message.AnswerMsgID)
		return nil

	case *objects.MsgsDetailedInfo:
		m.pendingAcks.Add(message.AnswerMsgID)
		return nil

	case *objects.Pong:
		if !m.exported {
			m.Logger.Debug("received pong: %d", message.PingID)
		}

	case *objects.MsgsAck:
		// do nothing

	case *objects.BadMsgNotification:
		badMsg := BadMsgErrorFromNative(message)
		if badMsg.Code == 16 || badMsg.Code == 17 {
			m.Logger.Warn("Your system date and time are possibly incorrect, please adjust them")
			m.offsetTime()
		}
		m.Logger.Debug("bad msg notification: %s", badMsg.Error())
		return badMsg

	case *objects.RpcResult:
		obj := message.Obj
		if v, ok := obj.(*objects.GzipPacked); ok {
			obj = v.Obj
		}
		if !m.exported {
			m.Logger.Debug("[rpc] msg_id %d: %T", message.ReqMsgID, obj)
		}
		err := m.writeRPCResponse(int(message.ReqMsgID), obj)
		if err != nil {
			if strings.Contains(err.Error(), "no response channel found") {
				m.Logger.WithError(err).Debug("writing rpc response")
			} else {
				return fmt.Errorf("writing rpc response: %w", err)
			}
		}

	case *objects.GzipPacked:
		// sometimes telegram server returns gzip for unknown reason. so, we are extracting data from gzip and
		// reprocess it again
		data = message.Obj
		goto messageTypeSwitching

	default:
		processed := false
		for _, f := range m.serverRequestHandlers {
			processed = f(message)
			if processed {
				break
			}
		}
		if !processed {
			m.Logger.Debug("received but unhandled message: %T", data)
		}
	}

	if m.pendingAcks.Len() >= 10 {
		if !m.exported {
			m.Logger.Debug("sending acks: %d", m.pendingAcks.Len())
		}

		_, err := m.MakeRequest(&objects.MsgsAck{MsgIDs: m.pendingAcks.Keys()})
		if err != nil {
			return fmt.Errorf("sending acks: %w", err)
		}

		m.pendingAcks.Clear()
	}

	return nil
}

func MessageRequireToAck(msg tl.Object) bool {
	switch msg.(type) {
	case *objects.MsgsAck:
		return false
	default:
		return true
	}
}

// TcpState represents a simple concurrency-safe state machine
// that can be either active or inactive.
// When the state becomes active, all goroutines waiting on WaitForActive()
// are released (via channel close).
// When the state becomes inactive again, a new channel is created for future waits.
type TcpState struct {
	mu     sync.RWMutex
	active bool
	ch     chan struct{}
}

func (m *MTProto) TcpState() *TcpState {
	return m.tcpState
}

// GetActive safely returns the current active flag.
// It can be called concurrently with other methods.
func (m *TcpState) GetActive() bool {
	m.mu.RLock()
	defer m.mu.RUnlock()
	return m.active
}

// SetActive updates the active flag.
// - If switching from false → true, the channel is closed to notify all waiters.
// - If switching from true → false, a new channel is created for future waits.
func (m *TcpState) SetActive(active bool) {
	m.mu.Lock()
	defer m.mu.Unlock()

	// No state change → nothing to do
	if m.active == active {
		return
	}

	m.active = active

	if active {
		// Closing the channel releases all current waiters
		close(m.ch)
	} else {
		// Create a new channel for the next waiting round
		m.ch = make(chan struct{})
	}
}

// WaitForActive blocks until the TcpState becomes active or
// until the provided context is canceled.
// Returns nil when the state is active, or ctx.Err() if canceled.
func (m *TcpState) WaitForActive(ctx context.Context) error {
	m.mu.RLock()
	ch := m.ch
	active := m.active
	m.mu.RUnlock()

	if active {
		return nil
	}

	select {
	case <-ch: // Unblocked when SetActive(true) closes the channel
		return nil
	case <-ctx.Done(): // Context canceled or timed out
		return ctx.Err()
	}
}

func NewTcpState() *TcpState {
	return &TcpState{
		ch: make(chan struct{}),
	}
}

func (m *MTProto) offsetTime() {
	currentLocalTime := time.Now().Unix()
	client := http.Client{Timeout: 2 * time.Second}

	resp, err := client.Get("http://worldtimeapi.org/api/ip")
	if err != nil {
		return
	}

	defer resp.Body.Close()

	var timeResponse struct {
		Unixtime int64 `json:"unixtime"`
	}

	if err := json.NewDecoder(resp.Body).Decode(&timeResponse); err != nil {
		return
	}

	if timeResponse.Unixtime <= currentLocalTime || math.Abs(float64(timeResponse.Unixtime-currentLocalTime)) < 60 {
		return // -no need to offset time
	}

	m.timeOffset = timeResponse.Unixtime - currentLocalTime
	m.genMsgID = utils.NewMsgIDGenerator()
	m.Logger.Info("system time is out of sync, offsetting time by %d seconds", m.timeOffset)
}<|MERGE_RESOLUTION|>--- conflicted
+++ resolved
@@ -100,11 +100,8 @@
 	useWebSocket    bool
 	useWebSocketTLS bool
 	enablePFS       bool
-<<<<<<< HEAD
-=======
 
 	onMigration func(newMTProto *MTProto)
->>>>>>> 12096646
 }
 
 type Config struct {
@@ -192,10 +189,7 @@
 		useWebSocket:          c.UseWebSocket,
 		useWebSocketTLS:       c.UseWebSocketTLS,
 		enablePFS:             c.EnablePFS,
-<<<<<<< HEAD
-=======
 		onMigration:           c.OnMigration,
->>>>>>> 12096646
 	}
 
 	mtproto.Logger.Debug("initializing mtproto...")
@@ -567,19 +561,11 @@
 // key is created and bound to the permanent auth key when PFS is enabled.
 // It will renew the temporary key shortly before its expiry.
 func (m *MTProto) startPFSManager(ctx context.Context) {
-<<<<<<< HEAD
-	const renewBeforeSeconds int64 = 60                      // renew 60s before expiry
-	const defaultTempLifetimeSeconds int32 = 24 * 60 * 60    // 24h
-	const retryDelayOnError = 30 * time.Second               // backoff on error
-	const pollNoAuthKeyDelay = 5 * time.Second               // wait for authKey
-	const minSleepSeconds int64 = 5                          // minimum wait between checks
-=======
 	const renewBeforeSeconds int64 = 60                   // renew 60s before expiry
 	const defaultTempLifetimeSeconds int32 = 24 * 60 * 60 // 24h
 	const retryDelayOnError = 30 * time.Second            // backoff on error
 	const pollNoAuthKeyDelay = 5 * time.Second            // wait for authKey
 	const minSleepSeconds int64 = 5                       // minimum wait between checks
->>>>>>> 12096646
 
 	m.routineswg.Add(1)
 	go func() {
@@ -609,11 +595,7 @@
 			needNew := m.tempAuthKey == nil || expiresAt == 0 || now >= expiresAt-renewBeforeSeconds
 
 			if needNew {
-<<<<<<< HEAD
-				m.Logger.Debug("PFS: creating and binding temporary auth key")
-=======
 				m.Logger.Debug("creating and binding new temporary auth key for pfs")
->>>>>>> 12096646
 				if err := m.createTempAuthKey(defaultTempLifetimeSeconds); err != nil {
 					m.Logger.WithError(err).Error("PFS: createTempAuthKey failed")
 					select {
