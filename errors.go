// Copyright (c) 2024 RoseLoverX

package gogram

import (
	"fmt"
	"log"
	"reflect"
	"strconv"
	"strings"

	"github.com/amarnathcjd/gogram/internal/mtproto/objects"
)

type ErrResponseCode struct {
	Code           int64
	Message        string
	Description    string
	AdditionalInfo any // some errors has additional data like timeout seconds, dc id etc.
}

func RpcErrorToNative(r *objects.RpcError, method ...string) error {
	nativeErrorName, additionalData := TryExpandError(r.ErrorMessage)

	desc, ok := errorMessages[nativeErrorName]
	if !ok {
		desc = nativeErrorName
	}

	if additionalData != nil {
		desc = fmt.Sprintf(desc, additionalData)
	}

	if len(method) > 0 {
		desc = fmt.Sprintf("%s (method: %s)", desc, strings.Join(method, ", "))
	}

	return &ErrResponseCode{
		Code:           int64(r.ErrorCode),
		Message:        nativeErrorName,
		Description:    desc,
		AdditionalInfo: additionalData,
	}
}

type prefixSuffix struct {
	prefix string
	suffix string
	kind   reflect.Kind // int string bool etc.
}

var specificErrors = []prefixSuffix{
	{"EMAIL_UNCONFIRMED_", "", reflect.Int},
	{"FILE_MIGRATE_", "", reflect.Int},
	{"FILE_PART_", "_MISSING", reflect.Int},
	{"FLOOD_TEST_PHONE_WAIT_", "", reflect.Int},
	{"FLOOD_WAIT_", "", reflect.Int},
	{"FLOOD_PREMIUM_WAIT_", "", reflect.Int},
	{"INPUT_FETCH_ERROR_", "", reflect.Int},
	{"INTERDC_", "_CALL_ERROR", reflect.Int},
	{"INTERDC_", "_CALL_RICH_ERROR", reflect.Int},
	{"NETWORK_MIGRATE_", "", reflect.Int},
	{"PASSWORD_TOO_FRESH_", "", reflect.Int},
	{"PHONE_MIGRATE_", "", reflect.Int},
	{"SESSION_TOO_FRESH_", "", reflect.Int},
	{"SLOWMODE_WAIT_", "", reflect.Int},
	{"STATS_MIGRATE_", "", reflect.Int},
	{"TAKEOUT_INIT_DELAY_", "", reflect.Int},
	{"USER_MIGRATE_", "", reflect.Int},
	{"PREVIOUS_CHAT_IMPORT_ACTIVE_WAIT_", "MIN", reflect.Int},
	{"PREMIUM_SUB_ACTIVE_UNTIL_X", "", reflect.Int},
	{"STORY_SEND_FLOOD_MONTHLY_X", "", reflect.Int},
	{"STORY_SEND_FLOOD_WEEKLY_X", "", reflect.Int},
}

func TryExpandError(errStr string) (nativeErrorName string, additionalData any) {
	var chosenPrefixSuffix *prefixSuffix

	for _, errCase := range specificErrors {
		if strings.HasPrefix(errStr, errCase.prefix) && strings.HasSuffix(errStr, errCase.suffix) {
			errCase := errCase
			chosenPrefixSuffix = &errCase
			break
		}
	}

	if chosenPrefixSuffix == nil {
		return errStr, nil // common error, returning
	}

	nativeErrorName = chosenPrefixSuffix.prefix + "X" + chosenPrefixSuffix.suffix
	trimmedData := strings.TrimSuffix(strings.TrimPrefix(errStr, chosenPrefixSuffix.prefix), chosenPrefixSuffix.suffix)

	switch v := chosenPrefixSuffix.kind; v {
	case reflect.Int:
		var err error
		additionalData, err = strconv.Atoi(trimmedData)
		if err != nil {
			log.Printf("failed to parse %s as int: %s", trimmedData, err.Error())
		}

	case reflect.String:
		additionalData = trimmedData

	default:
		panic("couldn't parse this type: " + v.String())
	}

	return nativeErrorName, additionalData
}

func (e *ErrResponseCode) Error() string {
	return fmt.Sprintf("[%s] %s (code %d)", e.Message, e.Description, e.Code)
}

// gathered all errors from all methods. don't have reference in docs at all
var errorMessages = map[string]string{
	"ABOUT_TOO_LONG":                      "About string too long.",
	"ACCESS_TOKEN_EXPIRED":                "Access token expired.",
	"ACCESS_TOKEN_INVALID":                "Access token invalid.",
	"ACTIVE_USER_REQUIRED":                "The method is only available to already activated users.",
	"ADDRESS_INVALID":                     "The specified geopoint address is invalid.",
	"ADMINS_TOO_MUCH":                     "There are too many admins.",
	"ADMIN_ID_INVALID":                    "The specified admin ID is invalid.",
	"ADMIN_RANK_EMOJI_NOT_ALLOWED":        "An admin rank cannot contain emojis.",
	"ADMIN_RANK_INVALID":                  "The specified admin rank is invalid.",
	"ADMIN_RIGHTS_EMPTY":                  "The admin rights configuration has no rights set.",
	"ALBUM_PHOTOS_TOO_MANY":               "You have uploaded too many profile photos, delete some before retrying.",
	"ANONYMOUS_REACTIONS_DISABLED":        "Sorry, anonymous administrators cannot leave reactions or participate in polls.",
	"API_ID_INVALID":                      "API ID invalid.",
	"API_ID_PUBLISHED_FLOOD":              "This API ID was published somewhere, you can't use it now.",
	"ARTICLE_TITLE_EMPTY":                 "The title of the article is empty.",
	"AUDIO_CONTENT_URL_EMPTY":             "The remote URL specified in the content field is empty.",
	"AUDIO_TITLE_EMPTY":                   "An empty audio title was provided.",
	"AUTH_BYTES_INVALID":                  "The provided authorization is invalid.",
	"AUTH_KEY_DUPLICATED":                 "The authorization key was used under two different IP addresses simultaneously and is now invalid.",
	"AUTH_KEY_INVALID":                    "The Authorization Key is invalid.",
	"AUTH_KEY_PERM_EMPTY":                 "The method is unavailable for temporary authorization keys, not bound to permanent.",
	"AUTH_KEY_UNREGISTERED":               "The key is not registered in the system.",
	"AUTH_RESTART":                        "Restart the authorization process.",
	"AUTH_TOKEN_ALREADY_ACCEPTED":         "The specified auth token was already accepted.",
	"AUTH_TOKEN_EXCEPTION":                "An error occurred while importing the auth token.",
	"AUTH_TOKEN_EXPIRED":                  "The authorization token has expired.",
	"AUTH_TOKEN_INVALID":                  "The specified auth token is invalid.",
<<<<<<< HEAD
	"AUTOARCHIVE_NOT_AVAILABLE":           "The autoarchive setting is not available at this time: please check the value of the [autoarchive_setting_available field in client config &raquo;](https://core.telegram.org/api/config#client-configuration) before calling this method.",
=======
	"AUTH_TOKEN_INVALID2":                 "An invalid authorization token was provided.",
	"AUTH_TOKEN_INVALIDX":                 "The specified auth token is invalid.",
	"AUTOARCHIVE_NOT_AVAILABLE":           "The autoarchive setting is not available at this time; please check the client configuration.",
>>>>>>> 12096646
	"BANK_CARD_NUMBER_INVALID":            "The specified card number is invalid.",
	"BANNED_RIGHTS_INVALID":               "You provided some invalid flags in the banned rights.",
	"BASE_PORT_LOC_INVALID":               "Base port location invalid.",
	"BOOST_NOT_MODIFIED":                  "You are already boosting the specified channel.",
	"BOOST_PEER_INVALID":                  "The specified boost_peer is invalid.",
	"BOOSTS_EMPTY":                        "No boost slots were specified.",
	"BOOSTS_REQUIRED":                     "The specified channel must first be boosted by its users in order to perform this action.",
	"BOT_APP_INVALID":                     "The specified bot app is invalid.",
	"BOT_APP_SHORTNAME_INVALID":           "The specified bot app short name is invalid.",
	"BOT_CHANNELS_NA":                     "Bots can't edit admin privileges.",
	"BOT_COMMANDS_TOO_MUCH":               "The provided commands are too many.",
	"BOT_COMMAND_DESCRIPTION_INVALID":     "The specified command description is invalid.",
	"BOT_COMMAND_INVALID":                 "The specified command is invalid.",
	"BOT_DOMAIN_INVALID":                  "Bot domain invalid.",
	"BOT_GAMES_DISABLED":                  "Bot games cannot be used in this type of chat.",
	"BOT_GROUPS_BLOCKED":                  "This bot can't be added to groups.",
	"BOT_INLINE_DISABLED":                 "This bot can't be used in inline mode.",
	"BOT_INVALID":                         "This is not a valid bot.",
	"BOT_METHOD_INVALID":                  "The API access for bot users is restricted. This method cannot be executed as a bot.",
	"BOT_MISSING":                         "Only bots can call this method.",
	"BOT_ONESIDE_NOT_AVAIL":               "Bots can't pin messages in PM just for themselves.",
	"BOT_PAYMENTS_DISABLED":               "Please enable bot payments in BotFather before calling this method.",
	"BOT_POLLS_DISABLED":                  "You cannot create polls under a bot account.",
	"BOT_RESPONSE_TIMEOUT":                "A timeout occurred while fetching data from the bot.",
	"BOT_SCORE_NOT_MODIFIED":              "The score wasn't modified.",
	"BOT_WEBVIEW_DISABLED":                "A webview cannot be opened in the specified conditions.",
	"BOTS_TOO_MUCH":                       "There are too many bots in this chat/channel.",
	"BROADCAST_CALLS_DISABLED":            "Broadcast calls are disabled for this chat/channel.",
	"BROADCAST_FORBIDDEN":                 "Channel poll voters and reactions cannot be fetched to prevent deanonymization.",
	"BROADCAST_ID_INVALID":                "Broadcast ID invalid.",
	"BROADCAST_PUBLIC_VOTERS_FORBIDDEN":   "You can't forward polls with public voters.",
	"BROADCAST_REQUIRED":                  "This method can only be called on a channel.",
	"BUTTON_DATA_INVALID":                 "The data of one or more of the buttons you provided is invalid.",
	"BUTTON_TEXT_INVALID":                 "The specified button text is invalid.",
	"BUTTON_TYPE_INVALID":                 "The type of one or more of the buttons you provided is invalid.",
	"BUTTON_URL_INVALID":                  "Button URL invalid.",
	"BUTTON_USER_INVALID":                 "The user_id passed to the button is invalid.",
	"BUTTON_USER_PRIVACY_RESTRICTED":      "The privacy setting of the user specified in the button do not allow creating such a button.",
	"CALL_ALREADY_ACCEPTED":               "The call was already accepted.",
	"CALL_ALREADY_DECLINED":               "The call was already declined.",
	"CALL_OCCUPY_FAILED":                  "The call failed because the user is already making another call.",
	"CALL_PEER_INVALID":                   "The provided call peer object is invalid.",
	"CALL_PROTOCOL_COMPAT_LAYER_INVALID":  "The other side of the call does not support any of the VoIP protocols supported by the local client.",
	"CALL_PROTOCOL_FLAGS_INVALID":         "Call protocol flags invalid.",
	"CDN_METHOD_INVALID":                  "You can't call this method in a CDN DC.",
	"CDN_UPLOAD_TIMEOUT":                  "A server-side timeout occurred while reuploading the file to the CDN DC.",
	"CHANNELS_ADMIN_LOCATED_TOO_MUCH":     "The user has reached the limit of public geogroups.",
	"CHANNELS_ADMIN_PUBLIC_TOO_MUCH":      "You're admin of too many public channels, make some channels private to change the username of this channel.",
	"CHANNELS_TOO_MUCH":                   "You have joined too many channels/supergroups.",
	"CHANNEL_ADD_INVALID":                 "The specified channel is invalid.",
	"CHANNEL_BANNED":                      "The channel is banned.",
	"CHANNEL_FORUM_MISSING":               "This supergroup is not a forum.",
	"CHANNEL_ID_INVALID":                  "The specified supergroup ID is invalid.",
	"CHANNEL_INVALID":                     "The provided channel is invalid.",
	"CHANNEL_PARTICIPANT_MISSING":         "The current user is not in the channel.",
	"CHANNEL_PRIVATE":                     "You haven't joined this channel/supergroup.",
	"CHANNEL_PUBLIC_GROUP_NA":             "Channel/supergroup not available.",
	"CHANNEL_TOO_BIG":                     "This channel has too many participants (>1000) to be deleted.",
	"CHANNEL_TOO_LARGE":                   "Channel is too large to be deleted.",
	"CHATLIST_EXCLUDE_INVALID":            "The specified exclude_peers are invalid.",
	"CHAT_ABOUT_NOT_MODIFIED":             "About text has not changed.",
	"CHAT_ABOUT_TOO_LONG":                 "Chat about too long.",
	"CHAT_ADMIN_INVITE_REQUIRED":          "You do not have the rights to do this.",
	"CHAT_ADMIN_REQUIRED":                 "You must be an admin in this chat to do this.",
	"CHAT_DISCUSSION_UNALLOWED":           "You can't enable forum topics in a discussion group linked to a channel.",
	"CHAT_FORBIDDEN":                      "You cannot write in this chat.",
	"CHAT_FORWARDS_RESTRICTED":            "You can't forward messages from a protected chat.",
<<<<<<< HEAD
	"CHAT_GUEST_SEND_FORBIDDEN":           "You join the discussion group before commenting.",
=======
	"CHAT_GET_FAILED":                     "Chat retrieval failed.",
	"CHAT_GUEST_SEND_FORBIDDEN":           "You must join the discussion group before commenting.",
>>>>>>> 12096646
	"CHAT_ID_EMPTY":                       "The provided chat ID is empty.",
	"CHAT_ID_GENERATE_FAILED":             "Failure while generating the chat ID.",
	"CHAT_ID_INVALID":                     "The provided chat id is invalid.",
	"CHAT_INVALID":                        "Invalid chat.",
	"CHAT_INVITE_PERMANENT":               "You can't set an expiration date on permanent invite links.",
	"CHAT_LINK_EXISTS":                    "The chat is public, you can't hide the history to new users.",
	"CHAT_NOT_MODIFIED":                   "No changes were made to chat information because the new information is identical to the current information.",
	"CHAT_PUBLIC_REQUIRED":                "You can only enable join requests in public groups.",
	"CHAT_RESTRICTED":                     "You can't send messages in this chat, you were restricted.",
	"CHAT_REVOKE_DATE_UNSUPPORTED":        "Date restrictions are not available for using with non-user peers.",
	"CHAT_SEND_AUDIOS_FORBIDDEN":          "You can't send audio messages in this chat.",
	"CHAT_SEND_DOCS_FORBIDDEN":            "You can't send documents in this chat.",
	"CHAT_SEND_GAME_FORBIDDEN":            "You can't send a game to this chat.",
	"CHAT_SEND_GIFS_FORBIDDEN":            "You can't send gifs in this chat.",
	"CHAT_SEND_INLINE_FORBIDDEN":          "You can't send inline messages in this group.",
	"CHAT_SEND_MEDIA_FORBIDDEN":           "You can't send media in this chat.",
	"CHAT_SEND_PHOTOS_FORBIDDEN":          "You can't send photos in this chat.",
	"CHAT_SEND_PLAIN_FORBIDDEN":           "You can't send non-media (text) messages in this chat.",
	"CHAT_SEND_POLL_FORBIDDEN":            "You can't send polls in this chat.",
	"CHAT_SEND_STICKERS_FORBIDDEN":        "You can't send stickers in this chat.",
	"CHAT_SEND_VIDEOS_FORBIDDEN":          "You can't send videos in this chat.",
	"CHAT_SEND_VOICES_FORBIDDEN":          "You can't send voice recordings in this chat.",
	"CHAT_TITLE_EMPTY":                    "No chat title provided.",
<<<<<<< HEAD
	"CHAT_TOO_BIG":                        "This method is not available for groups with more than `chat_read_mark_size_threshold` members.",
=======
	"CHAT_TOO_BIG":                        "This method is not available for groups that are too big.",
>>>>>>> 12096646
	"CHAT_WRITE_FORBIDDEN":                "You can't write in this chat.",
	"CHP_CALL_FAIL":                       "The statistics cannot be retrieved at this time.",
	"CODE_EMPTY":                          "The provided code is empty.",
	"CODE_HASH_INVALID":                   "Code hash invalid.",
	"CODE_INVALID":                        "Code invalid.",
	"COLOR_INVALID":                       "The specified color palette ID was invalid.",
	"CONNECTION_API_ID_INVALID":           "The provided API id is invalid.",
	"CONNECTION_APP_VERSION_EMPTY":        "App version is empty.",
	"CONNECTION_DEVICE_MODEL_EMPTY":       "Device model empty.",
	"CONNECTION_LANG_PACK_INVALID":        "The specified language pack is not valid.",
	"CONNECTION_LAYER_INVALID":            "Layer invalid.",
	"CONNECTION_NOT_INITED":               "Connection not initialized.",
	"CONNECTION_SYSTEM_EMPTY":             "Connection system empty.",
	"CONNECTION_SYSTEM_LANG_CODE_EMPTY":   "The system language string was empty during connection.",
	"CONTACT_ADD_MISSING":                 "Contact to add is missing.",
	"CONTACT_ID_INVALID":                  "The provided contact ID is invalid.",
	"CONTACT_MISSING":                     "The specified user is not a contact.",
	"CONTACT_NAME_EMPTY":                  "Contact name empty.",
	"CONTACT_REQ_MISSING":                 "Missing contact request.",
	"CREATE_CALL_FAILED":                  "An error occurred while creating the call.",
	"CURRENCY_TOTAL_AMOUNT_INVALID":       "The total amount of all prices is invalid.",
	"CUSTOM_REACTIONS_TOO_MANY":           "Too many custom reactions were specified.",
	"DATA_INVALID":                        "Encrypted data invalid.",
	"DATA_JSON_INVALID":                   "The provided JSON data is invalid.",
	"DATA_TOO_LONG":                       "Data too long.",
	"DATE_EMPTY":                          "Date empty.",
	"DC_ID_INVALID":                       "The provided DC ID is invalid.",
	"DH_G_A_INVALID":                      "g_a invalid.",
	"DOCUMENT_INVALID":                    "The specified document is invalid.",
	"EDIT_BOT_INVITE_FORBIDDEN":           "Normal users can't edit invites that were created by bots.",
	"EMAIL_HASH_EXPIRED":                  "Email hash expired.",
	"EMAIL_INVALID":                       "The specified email is invalid.",
	"EMAIL_NOT_SETUP":                     "Login email not set up.",
	"EMAIL_UNCONFIRMED":                   "Email unconfirmed.",
	"EMAIL_VERIFY_EXPIRED":                "The verification email has expired.",
	"EMOJI_INVALID":                       "The specified theme emoji is invalid.",
	"EMOJI_MARKUP_INVALID":                "The specified video_emoji_markup was invalid.",
	"EMOJI_NOT_MODIFIED":                  "The theme wasn't changed.",
	"EMOTICON_EMPTY":                      "The emoji is empty.",
	"EMOTICON_INVALID":                    "The specified emoji is invalid.",
	"EMOTICON_STICKERPACK_MISSING":        "The emoji cannot be empty.",
	"ENCRYPTED_MESSAGE_INVALID":           "Encrypted message invalid.",
	"ENCRYPTION_ALREADY_ACCEPTED":         "Secret chat already accepted.",
	"ENCRYPTION_ALREADY_DECLINED":         "The secret chat was already declined.",
	"ENCRYPTION_DECLINED":                 "The secret chat was declined.",
	"ENCRYPTION_ID_INVALID":               "The provided secret chat ID is invalid.",
	"ENCRYPTION_OCCUPY_FAILED":            "Internal server error while accepting secret chat.",
	"ENTITIES_TOO_LONG":                   "You provided too many styled message entities.",
	"ENTITY_BOUNDS_INVALID":               "A specified entity offset or length is invalid.",
	"ENTITY_MENTION_USER_INVALID":         "You mentioned an invalid user.",
	"ERROR_TEXT_EMPTY":                    "The provided error message is empty.",
	"EXPIRE_DATE_INVALID":                 "The specified expiration date is invalid.",
	"EXPIRE_FORBIDDEN":                    "The provided expire date is forbidden.",
	"EXPORT_CARD_INVALID":                 "Provided card is invalid.",
	"EXTERNAL_URL_INVALID":                "External URL invalid.",
	"FIELD_NAME_EMPTY":                    "A required field is missing.",
	"FIELD_NAME_INVALID":                  "A provided field is invalid.",
	"FILEREF_UPGRADE_NEEDED":              "The client has to be updated in order to support file references.",
	"FILE_CONTENT_TYPE_INVALID":           "File content-type is invalid.",
	"FILE_EMPTY":                          "An empty file was provided.",
	"FILE_EMTPY":                          "An empty file was provided.",
	"FILE_ID_INVALID":                     "The provided file id is invalid.",
	"FILE_PARTS_INVALID":                  "The number of file parts is invalid.",
	"FILE_PART_EMPTY":                     "The provided file part is empty.",
	"FILE_PART_INVALID":                   "The file part number is invalid.",
	"FILE_PART_LENGTH_INVALID":            "The length of a file part is invalid.",
	"FILE_PART_SIZE_CHANGED":              "Provided file part size has changed.",
	"FILE_PART_SIZE_INVALID":              "The provided file part size is invalid.",
	"FILE_PART_TOO_BIG":                   "The uploaded file part is too big.",
	"FILE_REFERENCE_EMPTY":                "An empty file reference was specified.",
	"FILE_REFERENCE_EXPIRED":              "File reference expired, it must be refetched.",
	"FILE_REFERENCE_INVALID":              "The specified file reference is invalid.",
	"FILE_TITLE_EMPTY":                    "An empty file title was specified.",
	"FILE_TOKEN_INVALID":                  "The specified file token is invalid.",
	"FILTER_ID_INVALID":                   "The specified filter ID is invalid.",
	"FILTER_INCLUDE_EMPTY":                "The include_peers vector of the filter is empty.",
	"FILTER_NOT_SUPPORTED":                "The specified filter cannot be used in this context.",
	"FILTER_TITLE_EMPTY":                  "The title field of the filter is empty.",
	"FIRSTNAME_INVALID":                   "The first name is invalid.",
	"FOLDER_ID_EMPTY":                     "An empty folder ID was specified.",
	"FOLDER_ID_INVALID":                   "Invalid folder ID.",
	"FORUM_ENABLED":                       "You can't execute the specified action because the group is a forum; disable forum functionality to continue.",
	"FRESH_CHANGE_ADMINS_FORBIDDEN":       "You were just elected admin, you can't add or modify other admins yet.",
	"FRESH_CHANGE_PHONE_FORBIDDEN":        "You can't change phone number right after logging in, please wait at least 24 hours.",
	"FRESH_RESET_AUTHORISATION_FORBIDDEN": "You can't logout other sessions if less than 24 hours have passed since you logged on the current session.",
	"FROM_MESSAGE_BOT_DISABLED":           "Bots can't use fromMessage min constructors.",
	"FROM_PEER_INVALID":                   "The specified from_id is invalid.",
	"FROZEN_METHOD_INVALID":               "You tried to use a method that is not available for frozen accounts.",
	"FROZEN_PARTICIPANT_MISSING":          "Your account is frozen and can't access the chat.",
	"GAME_BOT_INVALID":                    "Bots can't send another bot's game.",
	"GENERAL_MODIFY_ICON_FORBIDDEN":       "You can't modify the icon of the General topic.",
	"GEO_POINT_INVALID":                   "Invalid geoposition provided.",
	"GIFT_SLUG_EXPIRED":                   "The specified gift slug has expired.",
	"GIFT_SLUG_INVALID":                   "The specified slug is invalid.",
	"GIF_CONTENT_TYPE_INVALID":            "GIF content-type invalid.",
	"GIF_ID_INVALID":                      "The provided GIF ID is invalid.",
	"GRAPH_EXPIRED_RELOAD":                "This graph has expired, please obtain a new graph token.",
	"GRAPH_INVALID_RELOAD":                "Invalid graph token provided, please reload the stats and provide the updated token.",
	"GRAPH_OUTDATED_RELOAD":               "The graph is outdated, please get a new async token.",
	"GROUPCALL_ADD_PARTICIPANTS_FAILED":   "Failed to add participants to the group call.",
	"GROUPCALL_ALREADY_DISCARDED":         "The group call was already discarded.",
	"GROUPCALL_ALREADY_STARTED":           "The groupcall has already started, you can join directly.",
	"GROUPCALL_FORBIDDEN":                 "The group call has already ended.",
	"GROUPCALL_INVALID":                   "The specified group call is invalid.",
	"GROUPCALL_JOIN_MISSING":              "You haven't joined this group call.",
	"GROUPCALL_NOT_MODIFIED":              "Group call settings weren't modified.",
	"GROUPCALL_SSRC_DUPLICATE_MUCH":       "The app needs to retry joining the group call with a new SSRC value.",
	"GROUPED_MEDIA_INVALID":               "Invalid grouped media.",
	"GROUP_CALL_INVALID":                  "Group call invalid.",
	"HASH_INVALID":                        "The provided hash is invalid.",
	"HIDE_REQUESTER_MISSING":              "The join request was missing or was already handled.",
	"HISTORY_GET_FAILED":                  "Fetching of history failed.",
	"IMAGE_PROCESS_FAILED":                "Failure while processing image.",
	"IMPORT_FILE_INVALID":                 "The specified chat export file is invalid.",
	"IMPORT_FORMAT_UNRECOGNIZED":          "The specified chat export file was exported from an unsupported chat app.",
	"IMPORT_ID_INVALID":                   "The specified import ID is invalid.",
	"IMPORT_TOKEN_INVALID":                "The specified token is invalid.",
	"INLINE_BOT_REQUIRED":                 "Only the inline bot can edit message.",
	"INLINE_RESULT_EXPIRED":               "The inline query expired.",
	"INPUT_CHATLIST_INVALID":              "The specified folder is invalid.",
	"INPUT_CONSTRUCTOR_INVALID":           "The provided constructor is invalid.",
	"INPUT_FETCH_ERROR":                   "An error occurred while deserializing TL parameters.",
	"INPUT_FETCH_FAIL":                    "Failed deserializing TL payload.",
	"INPUT_FILTER_INVALID":                "The specified filter is invalid.",
	"INPUT_LAYER_INVALID":                 "The provided layer is invalid.",
	"INPUT_METHOD_INVALID":                "The specified method is invalid.",
	"INPUT_REQUEST_TOO_LONG":              "The input request was too long.",
	"INPUT_TEXT_EMPTY":                    "The specified text is empty.",
	"INPUT_TEXT_TOO_LONG":                 "The specified text is too long.",
	"INPUT_USER_DEACTIVATED":              "The specified user was deleted.",
<<<<<<< HEAD
	"INVITES_TOO_MUCH":                    "The maximum number of per-folder invites specified by the `chatlist_invites_limit_default`/`chatlist_invites_limit_premium` was reached.",
	"INVITE_FORBIDDEN_WITH_JOINAS":        "If the user has anonymously joined a group call as a channel, they can't invite other users to the group call because that would cause deanonymization, because the invite would be sent using the original user ID, not the anonymized channel ID.",
=======
	"INVITES_TOO_MUCH":                    "The maximum number of per-folder invites was reached.",
	"INVITE_FORBIDDEN_WITH_JOINAS":        "You cannot invite users while anonymously joined as a channel.",
>>>>>>> 12096646
	"INVITE_HASH_EMPTY":                   "The invite hash is empty.",
	"INVITE_HASH_EXPIRED":                 "The invite link has expired.",
	"INVITE_HASH_INVALID":                 "The invite hash is invalid.",
	"INVITE_REQUEST_SENT":                 "You have successfully requested to join this chat or channel.",
	"INVITE_REVOKED_MISSING":              "The specified invite link was already revoked or is invalid.",
	"INVITE_SLUG_EMPTY":                   "The specified invite slug is empty.",
	"INVITE_SLUG_EXPIRED":                 "The specified chat folder link has expired.",
	"INVOICE_PAYLOAD_INVALID":             "The specified invoice payload is invalid.",
	"JOIN_AS_PEER_INVALID":                "The specified peer cannot be used to join a group call.",
	"LANG_CODE_INVALID":                   "The specified language code is invalid.",
	"LANG_CODE_NOT_SUPPORTED":             "The specified language code is not supported.",
	"LANG_PACK_INVALID":                   "The provided language pack is invalid.",
	"LASTNAME_INVALID":                    "The last name is invalid.",
	"LIMIT_INVALID":                       "The provided limit is invalid.",
	"LINK_NOT_MODIFIED":                   "Discussion link not modified.",
	"LOCATION_INVALID":                    "The provided location is invalid.",
	"MAX_DATE_INVALID":                    "The specified maximum date is invalid.",
	"MAX_ID_INVALID":                      "The provided max ID is invalid.",
	"MAX_QTS_INVALID":                     "The specified max_qts is invalid.",
	"MD5_CHECKSUM_INVALID":                "The MD5 checksums do not match.",
	"MEDIA_CAPTION_TOO_LONG":              "The caption is too long.",
	"MEDIA_EMPTY":                         "The provided media object is invalid.",
	"MEDIA_FILE_INVALID":                  "The specified media file is invalid.",
	"MEDIA_GROUPED_INVALID":               "You tried to send media of different types in an album.",
	"MEDIA_INVALID":                       "Media invalid.",
	"MEDIA_NEW_INVALID":                   "The new media is invalid.",
	"MEDIA_PREV_INVALID":                  "Previous media invalid.",
	"MEDIA_TTL_INVALID":                   "The specified media TTL is invalid.",
	"MEDIA_TYPE_INVALID":                  "The specified media type cannot be used in stories.",
	"MEDIA_VIDEO_STORY_MISSING":           "A non-story video cannot be republished as a story.",
	"MEGAGROUP_GEO_REQUIRED":              "This method can only be invoked on a geogroup.",
	"MEGAGROUP_ID_INVALID":                "Invalid supergroup ID.",
	"MEGAGROUP_PREHISTORY_HIDDEN":         "Group with hidden history for new members can't be set as discussion groups.",
	"MEGAGROUP_REQUIRED":                  "You can only use this method on a supergroup.",
	"MEMBER_NO_LOCATION":                  "An internal failure occurred while fetching user info (couldn't find location).",
	"MEMBER_OCCUPY_PRIMARY_LOC_FAILED":    "Occupation of primary member location failed.",
	"MESSAGE_AUTHOR_REQUIRED":             "Message author required.",
	"MESSAGE_DELETE_FORBIDDEN":            "You can't delete one of the messages you tried to delete, most likely because it is a service message.",
	"MESSAGE_EDIT_TIME_EXPIRED":           "You can't edit this message anymore, too much time has passed since its creation.",
	"MESSAGE_EMPTY":                       "The provided message is empty.",
	"MESSAGE_IDS_EMPTY":                   "No message ids were provided.",
	"MESSAGE_ID_INVALID":                  "The provided message id is invalid.",
	"MESSAGE_NOT_MODIFIED":                "The provided message data is identical to the previous message data, the message wasn't modified.",
	"MESSAGE_POLL_CLOSED":                 "Poll closed.",
	"MESSAGE_TOO_LONG":                    "The provided message is too long.",
	"METHOD_INVALID":                      "The specified method is invalid.",
	"MIN_DATE_INVALID":                    "The specified minimum date is invalid.",
	"MSGID_DECREASE_RETRY":                "The request should be retried with a lower message ID.",
	"MSG_ID_INVALID":                      "Invalid message ID provided.",
	"MSG_TOO_OLD":                         "Time has passed since the message was sent, read receipts were deleted.",
	"MSG_WAIT_FAILED":                     "A waiting call returned an error.",
	"MT_SEND_QUEUE_TOO_LONG":              "The message was not sent because the send queue is too long.",
	"MULTI_MEDIA_TOO_LONG":                "Too many media files for album.",
	"NEED_CHAT_INVALID":                   "The provided chat is invalid.",
	"NEED_MEMBER_INVALID":                 "The provided member is invalid or does not exist.",
	"NEW_SALT_INVALID":                    "The new salt is invalid.",
	"NEW_SETTINGS_EMPTY":                  "No password is set on the current account, and no new password was specified in new_settings.",
	"NEW_SETTINGS_INVALID":                "The new password settings are invalid.",
	"NEXT_OFFSET_INVALID":                 "The specified offset is longer than 64 bytes.",
	"NOT_ALLOWED":                         "Action not allowed.",
	"OFFSET_INVALID":                      "The provided offset is invalid.",
	"OFFSET_PEER_ID_INVALID":              "The provided offset peer is invalid.",
	"OPTIONS_TOO_MUCH":                    "Too many options provided.",
	"OPTION_INVALID":                      "Invalid option selected.",
	"ORDER_INVALID":                       "The specified username order is invalid.",
	"PACK_SHORT_NAME_INVALID":             "Short pack name invalid.",
	"PACK_SHORT_NAME_OCCUPIED":            "A stickerpack with this name already exists.",
	"PACK_TITLE_INVALID":                  "The stickerpack title is invalid.",
	"PARTICIPANTS_TOO_FEW":                "Not enough participants.",
	"PARTICIPANT_CALL_FAILED":             "Failure while making call.",
	"PARTICIPANT_ID_INVALID":              "The specified participant ID is invalid.",
	"PARTICIPANT_JOIN_MISSING":            "User must join the Video Chat before enabling presentation.",
	"PARTICIPANT_VERSION_OUTDATED":        "The other participant does not use an up to date telegram client with support for calls.",
	"PASSWORD_EMPTY":                      "The provided password is empty.",
	"PASSWORD_HASH_INVALID":               "The provided password hash is invalid.",
	"PASSWORD_MISSING":                    "You must enable 2FA in order to transfer ownership of a channel.",
	"PASSWORD_RECOVERY_EXPIRED":           "The recovery code has expired.",
	"PASSWORD_RECOVERY_NA":                "No email was set, can't recover password via email.",
	"PASSWORD_REQUIRED":                   "A 2FA password must be configured to use Telegram Passport.",
	"PAYMENT_PROVIDER_INVALID":            "The specified payment provider is invalid.",
	"PAYMENT_UNSUPPORTED":                 "This payment method is not acceptable.",
	"PEERS_LIST_EMPTY":                    "The specified list of peers is empty.",
	"PEER_FLOOD":                          "Too many requests.",
	"PEER_HISTORY_EMPTY":                  "You can't pin an empty chat with a user.",
	"PEER_ID_INVALID":                     "The provided peer id is invalid.",
	"PEER_ID_NOT_SUPPORTED":               "The provided peer ID is not supported.",
	"PERSISTENT_TIMESTAMP_EMPTY":          "Persistent timestamp empty.",
	"PERSISTENT_TIMESTAMP_INVALID":        "Persistent timestamp invalid.",
	"PERSISTENT_TIMESTAMP_OUTDATED":       "Channel internal replication issues, try again later.",
	"PHONE_CODE_EMPTY":                    "phone_code is missing.",
	"PHONE_CODE_EXPIRED":                  "The phone code you provided has expired.",
	"PHONE_CODE_HASH_EMPTY":               "phone_code_hash is missing.",
	"PHONE_CODE_INVALID":                  "The provided phone code is invalid.",
	"PHONE_HASH_EXPIRED":                  "An invalid or expired phone_code_hash was provided.",
	"PHONE_NOT_OCCUPIED":                  "No user is associated to the specified phone number.",
	"PHONE_NUMBER_APP_SIGNUP_FORBIDDEN":   "You can't sign up using this app.",
	"PHONE_NUMBER_BANNED":                 "The provided phone number is banned from telegram.",
	"PHONE_NUMBER_FLOOD":                  "You asked for the code too many times.",
	"PHONE_NUMBER_INVALID":                "The phone number is invalid.",
	"PHONE_NUMBER_OCCUPIED":               "The phone number is already in use.",
	"PHONE_NUMBER_UNOCCUPIED":             "The phone number is not yet being used.",
	"PHONE_PASSWORD_FLOOD":                "You have tried logging in too many times.",
	"PHONE_PASSWORD_PROTECTED":            "This phone is password protected.",
	"PHOTO_CONTENT_TYPE_INVALID":          "Photo mime-type invalid.",
	"PHOTO_CONTENT_URL_EMPTY":             "Photo URL invalid.",
	"PHOTO_CROP_FILE_MISSING":             "Photo crop file missing.",
	"PHOTO_CROP_SIZE_SMALL":               "Photo is too small.",
	"PHOTO_EXT_INVALID":                   "The extension of the photo is invalid.",
	"PHOTO_FILE_MISSING":                  "Profile photo file missing.",
	"PHOTO_ID_INVALID":                    "Photo ID invalid.",
	"PHOTO_INVALID":                       "Photo invalid.",
	"PHOTO_INVALID_DIMENSIONS":            "The photo dimensions are invalid.",
	"PHOTO_SAVE_FILE_INVALID":             "Internal issues, try again later.",
	"PHOTO_THUMB_URL_EMPTY":               "Photo thumbnail URL is empty.",
	"PINNED_DIALOGS_TOO_MUCH":             "Too many pinned dialogs.",
	"PIN_RESTRICTED":                      "You can't pin messages.",
	"POLL_ANSWERS_INVALID":                "Invalid poll answers were provided.",
	"POLL_ANSWER_INVALID":                 "One of the poll answers is not acceptable.",
	"POLL_OPTION_DUPLICATE":               "Duplicate poll options provided.",
	"POLL_OPTION_INVALID":                 "Invalid poll option provided.",
	"POLL_QUESTION_INVALID":               "One of the poll questions is not acceptable.",
	"POLL_UNSUPPORTED":                    "This layer does not support polls in the issued method.",
	"POLL_VOTE_REQUIRED":                  "Cast a vote in the poll before calling this method.",
	"POSTPONED_TIMEOUT":                   "An internal timeout occurred with the Telegram server, try again later.",
	"PREMIUM_ACCOUNT_REQUIRED":            "A premium account is required to execute this action.",
	"PREMIUM_CURRENTLY_UNAVAILABLE":       "Premium is currently unavailable.",
	"PRIVACY_KEY_INVALID":                 "The privacy key is invalid.",
	"PRIVACY_PREMIUM_REQUIRED":            "You need a Telegram Premium subscription to send a message to this user.",
	"PRIVACY_TOO_LONG":                    "Too many privacy rules were specified, the current limit is 1000.",
	"PRIVACY_VALUE_INVALID":               "The specified privacy rule combination is invalid.",
	"PTS_CHANGE_EMPTY":                    "No PTS change.",
	"PUBLIC_CHANNEL_MISSING":              "You can only export group call invite links for public chats or channels.",
	"PUBLIC_KEY_REQUIRED":                 "A public key is required.",
	"QUERY_ID_EMPTY":                      "The query ID is empty.",
	"QUERY_ID_INVALID":                    "The query ID is invalid.",
	"QUERY_TOO_SHORT":                     "The query string is too short.",
	"QUIZ_ANSWER_MISSING":                 "You can forward a quiz while hiding the original author only after choosing an option in the quiz.",
	"QUIZ_CORRECT_ANSWERS_EMPTY":          "No correct quiz answer was specified.",
	"QUIZ_CORRECT_ANSWERS_TOO_MUCH":       "You specified too many correct answers in a quiz, quizzes can only have one right answer!",
	"QUIZ_CORRECT_ANSWER_INVALID":         "An invalid value was provided to the correct_answers field.",
	"QUIZ_MULTIPLE_INVALID":               "Quizzes can't have the multiple_choice flag set!",
	"RANDOM_ID_DUPLICATE":                 "You provided a random ID that was already used.",
	"RANDOM_ID_EMPTY":                     "Random ID empty.",
	"RANDOM_ID_INVALID":                   "A provided random ID is invalid.",
	"RANDOM_LENGTH_INVALID":               "Random length invalid.",
	"RANGES_INVALID":                      "Invalid range provided.",
	"REACTIONS_TOO_MANY":                  "The message already has too many reaction emojis, you can't react with a new emoji.",
	"REACTION_EMPTY":                      "Empty reaction provided.",
	"REACTION_INVALID":                    "The specified reaction is invalid.",
	"REFLECTOR_NOT_AVAILABLE":             "Invalid call reflector server.",
	"REG_ID_GENERATE_FAILED":              "Failure while generating registration ID.",
	"REPLY_MARKUP_BUY_EMPTY":              "Reply markup for buy button empty.",
	"REPLY_MARKUP_GAME_EMPTY":             "The provided reply markup for the game is empty.",
	"REPLY_MARKUP_INVALID":                "The provided reply markup is invalid.",
	"REPLY_MARKUP_TOO_LONG":               "The specified reply_markup is too long.",
	"REPLY_MESSAGE_ID_INVALID":            "The specified reply-to message ID is invalid.",
	"REPLY_TO_INVALID":                    "The specified reply_to field is invalid.",
	"REPLY_TO_USER_INVALID":               "The replied-to user is invalid.",
	"RESET_REQUEST_MISSING":               "No password reset is in progress.",
	"RESULTS_TOO_MUCH":                    "Too many results were provided.",
	"RESULT_ID_DUPLICATE":                 "You provided a duplicate result ID.",
	"RESULT_ID_EMPTY":                     "Result ID empty.",
	"RESULT_ID_INVALID":                   "One of the specified result IDs is invalid.",
	"RESULT_TYPE_INVALID":                 "Result type invalid.",
	"REVOTE_NOT_ALLOWED":                  "You cannot change your vote.",
	"RIGHTS_NOT_MODIFIED":                 "The new admin rights are equal to the old rights, no change was made.",
	"RIGHT_FORBIDDEN":                     "Your admin rights do not allow you to do this.",
	"RPC_CALL_FAIL":                       "Telegram is having internal issues, please try again later.",
	"RPC_MCGET_FAIL":                      "Telegram is having internal issues, please try again later.",
	"RSA_DECRYPT_FAILED":                  "Internal RSA decryption failed.",
	"SCHEDULE_BOT_NOT_ALLOWED":            "Bots cannot schedule messages.",
	"SCHEDULE_DATE_INVALID":               "Invalid schedule date provided.",
	"SCHEDULE_DATE_TOO_LATE":              "You can't schedule a message this far in the future.",
	"SCHEDULE_STATUS_PRIVATE":             "Can't schedule until user is online, if the user's last seen timestamp is hidden by their privacy settings.",
	"SCHEDULE_TOO_MUCH":                   "There are too many scheduled messages.",
	"SCORE_INVALID":                       "The specified game score is invalid.",
	"SEARCH_QUERY_EMPTY":                  "The search query is empty.",
	"SEARCH_WITH_LINK_NOT_SUPPORTED":      "You cannot provide a search query and an invite link at the same time.",
	"SECONDS_INVALID":                     "Invalid duration provided.",
	"SEND_AS_PEER_INVALID":                "You can't send messages as the specified peer.",
	"SEND_CODE_UNAVAILABLE":               "Returned when all available options for this type of number were already used.",
	"SEND_MEDIA_INVALID":                  "The specified media is invalid.",
	"SEND_MESSAGE_MEDIA_INVALID":          "Invalid media provided.",
	"SEND_MESSAGE_TYPE_INVALID":           "The message type is invalid.",
	"SENSITIVE_CHANGE_FORBIDDEN":          "You can't change your sensitive content settings.",
	"SESSION_EXPIRED":                     "The authorization has expired.",
	"SESSION_PASSWORD_NEEDED":             "2FA is enabled, use a password to login.",
	"SESSION_REVOKED":                     "The authorization has been invalidated because the user terminated all sessions.",
	"SETTINGS_INVALID":                    "Invalid settings were provided.",
	"SHA256_HASH_INVALID":                 "The provided SHA256 hash is invalid.",
	"SHORTNAME_OCCUPY_FAILED":             "An error occurred when trying to register the short-name used for the sticker pack. Try a different name.",
	"SHORT_NAME_INVALID":                  "The specified short name is invalid.",
	"SHORT_NAME_OCCUPIED":                 "The specified short name is already in use.",
	"SIGN_IN_FAILED":                      "Failure while signing in.",
	"SLOTS_EMPTY":                         "The specified slot list is empty.",
	"SLOWMODE_MULTI_MSGS_DISABLED":        "Slowmode is enabled, you cannot forward multiple messages to this group.",
	"SLUG_INVALID":                        "The specified invoice slug is invalid.",
	"SMS_CODE_CREATE_FAILED":              "An error occurred while creating the SMS code.",
	"SRP_ID_INVALID":                      "Invalid SRP ID provided.",
	"SRP_PASSWORD_CHANGED":                "Password has changed.",
	"START_PARAM_EMPTY":                   "The start parameter is empty.",
	"START_PARAM_INVALID":                 "Start parameter invalid.",
	"START_PARAM_TOO_LONG":                "Start parameter is too long.",
	"STICKERPACK_STICKERS_TOO_MUCH":       "There are too many stickers in this stickerpack, you can't add any more.",
	"STICKERSET_INVALID":                  "The provided sticker set is invalid.",
	"STICKERSET_OWNER_ANONYMOUS":          "Provided stickerset can't be installed as group stickerset to prevent admin deanonymization.",
	"STICKERS_EMPTY":                      "No sticker provided.",
	"STICKERS_TOO_MUCH":                   "There are too many stickers in this stickerpack, you can't add any more.",
	"STICKER_DOCUMENT_INVALID":            "The specified sticker document is invalid.",
	"STICKER_EMOJI_INVALID":               "Sticker emoji invalid.",
	"STICKER_FILE_INVALID":                "Sticker file invalid.",
	"STICKER_GIF_DIMENSIONS":              "The specified video sticker has invalid dimensions.",
	"STICKER_ID_INVALID":                  "The provided sticker ID is invalid.",
	"STICKER_INVALID":                     "The provided sticker is invalid.",
	"STICKER_MIME_INVALID":                "The specified sticker MIME type is invalid.",
	"STICKER_PNG_DIMENSIONS":              "Sticker png dimensions invalid.",
	"STICKER_PNG_NOPNG":                   "One of the specified stickers is not a valid PNG file.",
	"STICKER_TGS_NODOC":                   "You must send the animated sticker as a document.",
	"STICKER_TGS_NOTGS":                   "Invalid TGS sticker provided.",
	"STICKER_THUMB_PNG_NOPNG":             "Incorrect stickerset thumb file provided, PNG / WEBP expected.",
	"STICKER_THUMB_TGS_NOTGS":             "Incorrect stickerset TGS thumb file provided.",
	"STICKER_VIDEO_BIG":                   "The specified video sticker is too big.",
	"STICKER_VIDEO_NODOC":                 "You must send the video sticker as a document.",
	"STICKER_VIDEO_NOWEBM":                "The specified video sticker is not in webm format.",
	"STORAGE_CHECK_FAILED":                "Server storage check failed.",
	"STORE_INVALID_SCALAR_TYPE":           "Invalid scalar type.",
	"STORIES_NEVER_CREATED":               "This peer hasn't ever posted any stories.",
	"STORIES_TOO_MUCH":                    "You have hit the maximum active stories limit; you should buy a Premium subscription or wait for the oldest story to expire.",
	"STORY_ID_EMPTY":                      "You specified no story IDs.",
	"STORY_ID_INVALID":                    "The specified story ID is invalid.",
	"STORY_NOT_MODIFIED":                  "The new story information you passed is equal to the previous story information, thus it wasn't modified.",
	"STORY_PERIOD_INVALID":                "The specified story period is invalid for this account.",
	"SWITCH_PM_TEXT_EMPTY":                "The switch_pm.text field was empty.",
	"TAKEOUT_INVALID":                     "The specified takeout ID is invalid.",
	"TAKEOUT_REQUIRED":                    "A takeout session needs to be initialized first.",
	"TASK_ALREADY_EXISTS":                 "An email reset was already requested.",
	"TEMP_AUTH_KEY_ALREADY_BOUND":         "The passed temporary key is already bound to another perm_auth_key_id.",
	"TEMP_AUTH_KEY_EMPTY":                 "No temporary auth key provided.",
	"THEME_FILE_INVALID":                  "Invalid theme file provided.",
	"THEME_FORMAT_INVALID":                "Invalid theme format provided.",
	"THEME_INVALID":                       "Invalid theme provided.",
	"THEME_MIME_INVALID":                  "The theme's MIME type is invalid.",
	"THEME_TITLE_INVALID":                 "The specified theme title is invalid.",
	"TIMEOUT":                             "A timeout occurred while fetching data from the worker.",
	"Timedout":                            "Timeout while fetching data.",
	"Timeout":                             "Timeout while fetching data.",
	"TITLE_INVALID":                       "The specified stickerpack title is invalid.",
	"TMP_PASSWORD_DISABLED":               "The temporary password is disabled.",
	"TMP_PASSWORD_INVALID":                "Password auth needs to be regenerated.",
	"TOKEN_EMPTY":                         "The specified token is empty.",
	"TOKEN_INVALID":                       "The provided token is invalid.",
	"TOKEN_TYPE_INVALID":                  "The specified token type is invalid.",
	"TOPICS_EMPTY":                        "You specified no topic IDs.",
	"TOPIC_CLOSED":                        "This topic was closed, you can't send messages to it anymore.",
	"TOPIC_CLOSE_SEPARATELY":              "The close flag cannot be provided together with any of the other flags.",
	"TOPIC_DELETED":                       "The specified topic was deleted.",
	"TOPIC_HIDE_SEPARATELY":               "The hide flag cannot be provided together with any of the other flags.",
	"TOPIC_ID_INVALID":                    "The specified topic ID is invalid.",
	"TOPIC_NOT_MODIFIED":                  "The updated topic info is equal to the current topic info, nothing was changed.",
	"TOPIC_TITLE_EMPTY":                   "The specified topic title is empty.",
	"TO_LANG_INVALID":                     "The specified destination language is invalid.",
	"TRANSCRIPTION_FAILED":                "Audio transcription failed.",
	"TTL_DAYS_INVALID":                    "The provided TTL is invalid.",
	"TTL_MEDIA_INVALID":                   "Invalid media Time To Live was provided.",
	"TTL_PERIOD_INVALID":                  "The specified TTL period is invalid.",
	"TYPES_EMPTY":                         "No top peer type was provided.",
	"TYPE_CONSTRUCTOR_INVALID":            "The type constructor is invalid.",
	"UNKNOWN_ERROR":                       "The server has returned an unknown error.",
	"UNKNOWN_METHOD":                      "The method you tried to call cannot be called on non-CDN DCs.",
	"UNTIL_DATE_INVALID":                  "Invalid until date provided.",
	"UPDATE_APP_TO_LOGIN":                 "This layer no longer supports logging in, please update your app.",
	"URL_INVALID":                         "Invalid URL provided.",
	"USAGE_LIMIT_INVALID":                 "The specified usage limit is invalid.",
	"USERNAMES_ACTIVE_TOO_MUCH":           "The maximum number of active usernames was reached.",
	"USERNAME_INVALID":                    "The provided username is not valid.",
	"USERNAME_NOT_MODIFIED":               "The username was not modified.",
	"USERNAME_NOT_OCCUPIED":               "The provided username is not occupied.",
	"USERNAME_OCCUPIED":                   "The provided username is already occupied.",
	"USERNAME_PURCHASE_AVAILABLE":         "The specified username can be purchased.",
	"USERPIC_PRIVACY_REQUIRED":            "You need to disable privacy settings for your profile picture in order to make your geolocation public.",
	"USERPIC_UPLOAD_REQUIRED":             "You must have a profile picture to publish your geolocation.",
	"USERS_TOO_FEW":                       "Not enough users.",
	"USERS_TOO_MUCH":                      "The maximum number of users has been exceeded.",
	"USER_ADMIN_INVALID":                  "You're not an admin.",
	"USER_ALREADY_INVITED":                "You have already invited this user.",
	"USER_ALREADY_PARTICIPANT":            "The user is already in the group.",
	"USER_BANNED_IN_CHANNEL":              "You're banned from sending messages in supergroups/channels.",
	"USER_BLOCKED":                        "User blocked.",
	"USER_BOT":                            "Bots can only be admins in channels.",
	"USER_BOT_INVALID":                    "This method can only be invoked by bot accounts.",
	"USER_BOT_REQUIRED":                   "This method can only be called by a bot.",
	"USER_CHANNELS_TOO_MUCH":              "One of the users you tried to add is already in too many channels/supergroups.",
	"USER_CREATOR":                        "You can't leave this channel, because you're its creator.",
	"USER_DEACTIVATED":                    "The user has been deleted/deactivated.",
	"USER_DEACTIVATED_BAN":                "The user has been deleted/deactivated.",
	"USER_DELETED":                        "You can't send this secret message because the other participant deleted their account.",
	"USER_ID_INVALID":                     "The provided user ID is invalid.",
	"USER_INVALID":                        "Invalid user provided.",
	"USER_IS_BLOCKED":                     "You were blocked by this user.",
	"USER_IS_BOT":                         "Bots can't send messages to other bots.",
	"USER_KICKED":                         "This user was kicked from this supergroup/channel.",
	"USER_NOT_MUTUAL_CONTACT":             "The provided user is not a mutual contact.",
	"USER_NOT_PARTICIPANT":                "You're not a member of this supergroup/channel.",
	"USER_PRIVACY_RESTRICTED":             "The user's privacy settings do not allow you to do this.",
	"USER_PUBLIC_MISSING":                 "Cannot generate a link to stories posted by a peer without a username.",
	"USER_RESTRICTED":                     "You're spamreported, you can't create channels or chats.",
	"USER_VOLUME_INVALID":                 "The specified user volume is invalid.",
	"VENUE_ID_INVALID":                    "The specified venue ID is invalid.",
	"VIDEO_CONTENT_TYPE_INVALID":          "The video's content type is invalid.",
	"VIDEO_FILE_INVALID":                  "The specified video file is invalid.",
	"VIDEO_TITLE_EMPTY":                   "The specified video title is empty.",
	"VOICE_MESSAGES_FORBIDDEN":            "This user's privacy settings forbid you from sending voice messages.",
	"WALLPAPER_FILE_INVALID":              "The specified wallpaper file is invalid.",
	"WALLPAPER_INVALID":                   "The specified wallpaper is invalid.",
	"WALLPAPER_MIME_INVALID":              "The specified wallpaper MIME type is invalid.",
	"WALLPAPER_NOT_FOUND":                 "The specified wallpaper could not be found.",
	"WC_CONVERT_URL_INVALID":              "WC convert URL invalid.",
	"WEBDOCUMENT_INVALID":                 "Invalid webdocument URL provided.",
	"WEBDOCUMENT_MIME_INVALID":            "Invalid webdocument mime type provided.",
	"WEBDOCUMENT_SIZE_TOO_BIG":            "Webdocument is too big!",
	"WEBDOCUMENT_URL_INVALID":             "The specified webdocument URL is invalid.",
	"WEBPAGE_CURL_FAILED":                 "Failure while fetching the webpage with cURL.",
	"WEBPAGE_MEDIA_EMPTY":                 "Webpage media empty.",
	"WEBPAGE_NOT_FOUND":                   "A preview for the specified webpage url could not be generated.",
	"WEBPAGE_URL_INVALID":                 "The specified webpage url is invalid.",
	"WEBPUSH_AUTH_INVALID":                "The specified web push authentication secret is invalid.",
	"WEBPUSH_KEY_INVALID":                 "The specified web push elliptic curve Diffie-Hellman public key is invalid.",
	"WEBPUSH_TOKEN_INVALID":               "The specified web push token is invalid.",
	"WORKER_BUSY_TOO_LONG_RETRY":          "Telegram workers are too busy to respond immediately.",
	"YOU_BLOCKED_USER":                    "You blocked this user.",

	// Errors with additional data
	"2FA_CONFIRM_WAIT_X":                    "You'll be able to reset your account in %v seconds. If not, account will be deleted in 1 week for security reasons.",
	"EMAIL_UNCONFIRMED_X":                   "Email unconfirmed, the length of the code must be %v.",
	"FILE_MIGRATE_X":                        "The file to be accessed is currently stored in DC %v.",
	"FILE_PART_X_MISSING":                   "Part %v of the file is missing from storage.",
	"FLOOD_PREMIUM_WAIT_X":                  "A wait of %v seconds is required before calling the method.",
	"FLOOD_TEST_PHONE_WAIT_X":               "A wait of %v seconds is required in the test servers.",
	"FLOOD_WAIT_X":                          "Please wait %v seconds before repeating the action.",
	"INPUT_FETCH_ERROR_X":                   "An error occurred while deserializing TL parameters: %v.",
	"INTERDC_X_CALL_ERROR":                  "An error occurred while communicating with DC %v.",
	"INTERDC_X_CALL_RICH_ERROR":             "A rich error occurred while communicating with DC %v.",
	"NETWORK_MIGRATE_X":                     "The source IP address is associated with DC %v.",
	"PASSWORD_TOO_FRESH_X":                  "The password was modified less than 24 hours ago, try again in %v seconds.",
	"PHONE_MIGRATE_X":                       "The phone number a user is trying to use for authorization is associated with DC %v.",
	"PREMIUM_SUB_ACTIVE_UNTIL_X":            "You already have a premium subscription active until unixtime %v.",
	"PREVIOUS_CHAT_IMPORT_ACTIVE_WAIT_XMIN": "Import for this chat is already in progress, wait %v minutes before starting a new one.",
	"SESSION_TOO_FRESH_X":                   "This session was created less than 24 hours ago, try again in %v seconds.",
	"SLOWMODE_WAIT_X":                       "Slowmode is enabled in this chat: wait %v seconds before sending another message to this chat.",
	"STATS_MIGRATE_X":                       "The channel statistics must be fetched from DC %v.",
	"STORY_SEND_FLOOD_MONTHLY_X":            "You've hit the monthly story limit; wait for the specified number of seconds before posting a new story.",
	"STORY_SEND_FLOOD_WEEKLY_X":             "You've hit the weekly story limit; wait for the specified number of seconds before posting a new story.",
	"TAKEOUT_INIT_DELAY_X":                  "Sorry, for security reasons, you will be able to begin downloading your data in %v seconds.",
	"USER_MIGRATE_X":                        "The user whose identity is being used to execute queries is associated with DC %v.",
}

// "FILE_REFERENCE_*":                  "The file reference expired, it must be refreshed",
// "INPUT_METHOD_INVALID_1192227_X":    "Invalid method",
// "INPUT_METHOD_INVALID_1400137063_X": "Invalid method",
// "INPUT_METHOD_INVALID_1604042050_X": "Invalid method",

type BadMsgError struct {
	*objects.BadMsgNotification
	Description string
}

func BadMsgErrorFromNative(in *objects.BadMsgNotification) *BadMsgError {
	return &BadMsgError{
		BadMsgNotification: in,
		Description:        badMsgErrorCodes[uint8(in.Code)],
	}
}

func (e *BadMsgError) Error() string {
	return fmt.Sprintf("%v (code %v)", e.Description, e.Code)
}

// https://core.telegram.org/mtproto/service_messages_about_messages#notice-of-ignored-error-message
var badMsgErrorCodes = map[uint8]string{
	16: "msg_id too low (most likely, client time is wrong; it would be worthwhile to synchronize it using msg_id notifications and re-send the original message with the “correct” msg_id or wrap it in a container with a new msg_id if the original message had waited too long on the client to be transmitted)",
	17: "msg_id too high (similar to the previous case, the client time has to be synchronized, and the message re-sent with the correct msg_id",
	18: "incorrect two lower order msg_id bits (the server expects client message msg_id to be divisible by 4)",
	19: "container msg_id is the same as msg_id of a previously received message (this must never happen)",
	20: "message too old, and it cannot be verified whether the server has received a message with this msg_id or not",
	32: "msg_seqno too low (the server has already received a message with a lower msg_id but with either a higher or an equal and odd seqno)",
	33: "msg_seqno too high (similarly, there is a message with a higher msg_id but with either a lower or an equal and odd seqno)",
	34: "an even msg_seqno expected (irrelevant message), but odd received",
	35: "odd msg_seqno expected (relevant message), but even received",
	48: "incorrect server salt (in this case, the bad_server_salt response is received with the correct salt, and the message is to be re-sent with it)",
	64: "invalid container",
}

type BadSystemMessageCode int32

const (
	ErrBadMsgUnknown             BadSystemMessageCode = 0
	ErrBadMsgIdTooLow            BadSystemMessageCode = 16
	ErrBadMsgIdTooHigh           BadSystemMessageCode = 17
	ErrBadMsgIncorrectMsgIdBits  BadSystemMessageCode = 18
	ErrBadMsgWrongContainerMsgId BadSystemMessageCode = 19 // this must never happen
	ErrBadMsgMessageTooOld       BadSystemMessageCode = 20
	ErrBadMsgSeqNoTooLow         BadSystemMessageCode = 32
	ErrBadMsgSeqNoTooHigh        BadSystemMessageCode = 33
	ErrBadMsgSeqNoExpectedEven   BadSystemMessageCode = 34
	ErrBadMsgSeqNoExpectedOdd    BadSystemMessageCode = 35
	ErrBadMsgServerSaltIncorrect BadSystemMessageCode = 48
	ErrBadMsgInvalidContainer    BadSystemMessageCode = 64
)

func AnyError(err error, errs ...string) bool {
	if err == nil {
		return false
	}
	errStr := err.Error()
	for _, e := range errs {
		if strings.Contains(errStr, e) {
			return true
		}
	}
	return false
}

type errorSessionConfigsChanged struct{}

func (*errorSessionConfigsChanged) Error() string {
	return "session configuration was changed, need to repeat request"
}

func (*errorSessionConfigsChanged) CRC() uint32 {
	return 0x00000000
}

type errorDCMigrated struct {
	dc int32
}

func (e *errorDCMigrated) Error() string {
	return fmt.Sprintf("[DC_MIGRATE] The DC was migrated to %d, need to repeat request", e.dc)
}

func (*errorDCMigrated) CRC() uint32 {
	return 0x00000000
}<|MERGE_RESOLUTION|>--- conflicted
+++ resolved
@@ -142,13 +142,9 @@
 	"AUTH_TOKEN_EXCEPTION":                "An error occurred while importing the auth token.",
 	"AUTH_TOKEN_EXPIRED":                  "The authorization token has expired.",
 	"AUTH_TOKEN_INVALID":                  "The specified auth token is invalid.",
-<<<<<<< HEAD
-	"AUTOARCHIVE_NOT_AVAILABLE":           "The autoarchive setting is not available at this time: please check the value of the [autoarchive_setting_available field in client config &raquo;](https://core.telegram.org/api/config#client-configuration) before calling this method.",
-=======
 	"AUTH_TOKEN_INVALID2":                 "An invalid authorization token was provided.",
 	"AUTH_TOKEN_INVALIDX":                 "The specified auth token is invalid.",
 	"AUTOARCHIVE_NOT_AVAILABLE":           "The autoarchive setting is not available at this time; please check the client configuration.",
->>>>>>> 12096646
 	"BANK_CARD_NUMBER_INVALID":            "The specified card number is invalid.",
 	"BANNED_RIGHTS_INVALID":               "You provided some invalid flags in the banned rights.",
 	"BASE_PORT_LOC_INVALID":               "Base port location invalid.",
@@ -216,12 +212,8 @@
 	"CHAT_DISCUSSION_UNALLOWED":           "You can't enable forum topics in a discussion group linked to a channel.",
 	"CHAT_FORBIDDEN":                      "You cannot write in this chat.",
 	"CHAT_FORWARDS_RESTRICTED":            "You can't forward messages from a protected chat.",
-<<<<<<< HEAD
-	"CHAT_GUEST_SEND_FORBIDDEN":           "You join the discussion group before commenting.",
-=======
 	"CHAT_GET_FAILED":                     "Chat retrieval failed.",
 	"CHAT_GUEST_SEND_FORBIDDEN":           "You must join the discussion group before commenting.",
->>>>>>> 12096646
 	"CHAT_ID_EMPTY":                       "The provided chat ID is empty.",
 	"CHAT_ID_GENERATE_FAILED":             "Failure while generating the chat ID.",
 	"CHAT_ID_INVALID":                     "The provided chat id is invalid.",
@@ -245,11 +237,7 @@
 	"CHAT_SEND_VIDEOS_FORBIDDEN":          "You can't send videos in this chat.",
 	"CHAT_SEND_VOICES_FORBIDDEN":          "You can't send voice recordings in this chat.",
 	"CHAT_TITLE_EMPTY":                    "No chat title provided.",
-<<<<<<< HEAD
-	"CHAT_TOO_BIG":                        "This method is not available for groups with more than `chat_read_mark_size_threshold` members.",
-=======
 	"CHAT_TOO_BIG":                        "This method is not available for groups that are too big.",
->>>>>>> 12096646
 	"CHAT_WRITE_FORBIDDEN":                "You can't write in this chat.",
 	"CHP_CALL_FAIL":                       "The statistics cannot be retrieved at this time.",
 	"CODE_EMPTY":                          "The provided code is empty.",
@@ -380,13 +368,8 @@
 	"INPUT_TEXT_EMPTY":                    "The specified text is empty.",
 	"INPUT_TEXT_TOO_LONG":                 "The specified text is too long.",
 	"INPUT_USER_DEACTIVATED":              "The specified user was deleted.",
-<<<<<<< HEAD
-	"INVITES_TOO_MUCH":                    "The maximum number of per-folder invites specified by the `chatlist_invites_limit_default`/`chatlist_invites_limit_premium` was reached.",
-	"INVITE_FORBIDDEN_WITH_JOINAS":        "If the user has anonymously joined a group call as a channel, they can't invite other users to the group call because that would cause deanonymization, because the invite would be sent using the original user ID, not the anonymized channel ID.",
-=======
 	"INVITES_TOO_MUCH":                    "The maximum number of per-folder invites was reached.",
 	"INVITE_FORBIDDEN_WITH_JOINAS":        "You cannot invite users while anonymously joined as a channel.",
->>>>>>> 12096646
 	"INVITE_HASH_EMPTY":                   "The invite hash is empty.",
 	"INVITE_HASH_EXPIRED":                 "The invite link has expired.",
 	"INVITE_HASH_INVALID":                 "The invite hash is invalid.",
