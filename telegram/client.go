// Copyright (c) 2024 RoseLoverX

package telegram

import (
	"context"
	"crypto/rsa"
	"fmt"
	"log"
	"os"
	"os/signal"
	"regexp"
	"runtime"
	"runtime/debug"
	"strconv"
	"sync"
	"sync/atomic"
	"syscall"
	"time"

	"errors"

	mtproto "github.com/amarnathcjd/gogram"

	"github.com/amarnathcjd/gogram/internal/keys"
	"github.com/amarnathcjd/gogram/internal/session"
	"github.com/amarnathcjd/gogram/internal/utils"
)

const (
	// the initial data center to connect to, before knowing the real one
	DefaultDataCenter         = 4
	CleanExportedSendersDelay = 5 * time.Minute
)

type clientData struct {
	appID            int32
	appHash          string
	deviceModel      string
	systemVersion    string
	appVersion       string
	langCode         string
	systemLangCode   string
	langPack         string
	parseMode        string
	logLevel         LogLevel
	sleepThresholdMs int
	albumWaitTime    int64
	botAcc           bool
	me               *UserObj
	commandPrefixes  string
	proxy            Proxy
}

// Client is the main struct of the library
type Client struct {
	*mtproto.MTProto
	Cache                *CACHE
	clientData           clientData
	dispatcher           *UpdateDispatcher
	wg                   sync.WaitGroup
	stopCh               chan struct{}
	exSenders            *ExSenders
	exportedKeys         map[int]*AuthExportedAuthorization
	exportedKeysMu       sync.Mutex
	exportedAuthInflight map[int]*exportedAuthCall
	Log                  Logger
}

type DeviceConfig struct {
	DeviceModel    string // The device model to use
	SystemVersion  string // The version of the system
	AppVersion     string // The version of the app
	LangCode       string // The language code
	SystemLangCode string // The system language code
	LangPack       string // The language pack
}

type ClientConfig struct {
	AppID            int32                // The App ID from my.telegram.org
	AppHash          string               // The App Hash from my.telegram.org
	DeviceConfig     DeviceConfig         // Device configuration
	Session          string               // The session file to use
	StringSession    string               // The string session to use
	SessionName      string               // The name of the session
	SessionAESKey    string               // The AES key to use for encryption/decryption of the session file
	ParseMode        string               // The parse mode to use (HTML, Markdown)
	MemorySession    bool                 // Don't save the session to a file
	DataCenter       int                  // The data center to connect to (default: 4)
	IpAddr           string               // The IP address of the DC to connect to
	PublicKeys       []*rsa.PublicKey     // The public keys to verify the server with
	NoUpdates        bool                 // Don't handle updates
	DisableCache     bool                 // Disable caching peer and chat information
	TestMode         bool                 // Use the test data centers
	LogLevel         LogLevel             // The library log level
	Logger           Logger               // The logger to use
	Proxy            Proxy                // The proxy to use
	LocalAddr        string               // Local address binding for multi-interface support (IP:port)
	ForceIPv6        bool                 // Force to use IPv6
	NoPreconnect     bool                 // Don't preconnect to the DC until Connect() is called
	Cache            *CACHE               // The cache to use
	CacheSenders     bool                 // cache the exported file op sender
	TransportMode    string               // The transport mode to use (Abridged, Intermediate, Full)
	SleepThresholdMs int                  // The threshold in milliseconds to sleep before flood
	AlbumWaitTime    int64                // The time to wait for album messages (in milliseconds)
	CommandPrefixes  string               // Command prefixes to recognize (default: "/!"), can be multiple like ".?!-/"
	FloodHandler     func(err error) bool // The flood handler to use
	ErrorHandler     func(err error)      // The error handler to use
	Timeout          int                  // Tcp connection timeout in seconds (default: 60s)
	ReqTimeout       int                  // Rpc request timeout in seconds (default: 60s)
	UseWebSocket     bool                 // Use WebSocket transport instead of TCP
	UseWebSocketTLS  bool                 // Use wss:// (WebSocket over TLS) instead of ws://
	EnablePFS        bool                 // Enable Perfect Forward Secrecy using temporary auth keys
}

type Session struct {
	Key      []byte `json:"key,omitempty"`      // AUTH_KEY
	Hash     []byte `json:"hash,omitempty"`     // AUTH_KEY_HASH (SHA1 of AUTH_KEY)
	Salt     int64  `json:"salt,omitempty"`     // SERVER_SALT
	Hostname string `json:"hostname,omitempty"` // HOSTNAME (IP address of the DC)
	AppID    int32  `json:"app_id,omitempty"`   // APP_ID
}

func (s *Session) Encode() string {
	if len(s.Hash) == 0 {
		s.Hash = utils.Sha1Byte(s.Key)[12:20]
	}
	return session.NewStringSession(s.Key, s.Hash, 0, s.Hostname, s.AppID).Encode()
}

func NewClient(config ClientConfig) (*Client, error) {
	client := &Client{
		wg:     sync.WaitGroup{},
		stopCh: make(chan struct{}),
	}

	if config.Logger != nil {
		client.Log = config.Logger
		client.Log.SetPrefix("gogram " + getLogPrefix("client", config.SessionName))
		config.LogLevel = config.Logger.Lev()
	} else {
		config.LogLevel = getValue(config.LogLevel, LogInfo)
		client.Log = NewDefaultLogger("gogram " + getLogPrefix("client", config.SessionName))
		client.Log.SetLevel(config.LogLevel)
	}

	config = client.cleanClientConfig(config)
	client.setupClientData(config)

	if config.Cache == nil {
		client.Cache = NewCache(fmt.Sprintf("cache%s.db", config.SessionName), &CacheConfig{
			Disabled: config.DisableCache,
			Logger:   getValue(config.Logger, client.Log.WithPrefix("gogram "+getLogPrefix("cache", config.SessionName))),
			LogColor: client.Log.Color(),
			LogLevel: config.LogLevel,
		})
	} else {
		client.Cache = config.Cache
	}

	client.Cache.disabled = config.DisableCache

	if err := client.setupMTProto(config); err != nil {
		return nil, err
	}
	if config.NoUpdates {
		client.Log.Debug("client is running in no updates mode, no updates will be handled")
	} else {
		client.setupDispatcher()
	}
	if err := client.clientWarnings(config); err != nil {
		return nil, err
	}

	client.exSenders = NewExSenders()

	return client, nil
}

func (c *Client) setupMTProto(config ClientConfig) error {
	var customHost bool
	toIpAddr := func() string {
		if config.IpAddr != "" {
			customHost = true
			return config.IpAddr
		} else {
			return utils.DcList.GetHostIp(config.DataCenter, config.TestMode, config.ForceIPv6)
		}
	}

	cfg := mtproto.Config{
		AppID:       config.AppID,
		AuthKeyFile: config.Session,
		AuthAESKey:  config.SessionAESKey,
		ServerHost:  toIpAddr(),
		PublicKey:   config.PublicKeys[0],
		DataCenter:  config.DataCenter,
		Logger: c.Log.CloneInternal().
			WithPrefix("gogram " + getLogPrefix("mtproto", config.SessionName)),
		StringSession:   config.StringSession,
		LocalAddr:       config.LocalAddr,
		MemorySession:   config.MemorySession,
		Ipv6:            config.ForceIPv6,
		CustomHost:      customHost,
		FloodHandler:    config.FloodHandler,
		ErrorHandler:    config.ErrorHandler,
		Timeout:         config.Timeout,
		ReqTimeout:      config.ReqTimeout,
		UseWebSocket:    config.UseWebSocket,
		UseWebSocketTLS: config.UseWebSocketTLS,
		EnablePFS:       config.EnablePFS,
<<<<<<< HEAD
=======
		OnMigration: func(newMTProto *mtproto.MTProto) {
			c.MTProto = newMTProto
			c.InitialRequest()
		},
>>>>>>> 12096646
	}

	if config.Proxy != nil {
		cfg.Proxy = config.Proxy.toInternal()
	}

	mtproto, err := mtproto.NewMTProto(cfg)
	if err != nil {
		return fmt.Errorf("creating mtproto client: %w", err)
	}
	c.MTProto = mtproto
	c.clientData.appID = mtproto.AppID() // in case the appId was not provided in the config but was in the session

	if config.StringSession != "" && !config.NoPreconnect {
		c.Log.Debug("using string session, connecting to telegram servers")
		if err := c.Connect(); err != nil {
			return fmt.Errorf("connecting to telegram servers: %w", err)
		}
	}

	return nil
}

func (c *Client) clientWarnings(config ClientConfig) error {
	if config.NoUpdates {
		c.Log.Debug("client is running in no updates mode, no updates will be handled")
	}
	if !doesSessionFileExist(config.Session) && config.StringSession == "" && (c.AppID() == 0 || c.AppHash() == "") {
		if c.AppID() == 0 {
			log.Print("app id is empty, fetch from api.telegram.org? (y/n): ")
			if !utils.AskForConfirmation() {
				return errors.New("your app id is empty, please provide it")
			} else {
				c.ScrapeAppConfig()
			}
		} else {
			return errors.New("your app id or app hash is empty, please provide them")
		}
	}
	if config.AppHash == "" {
		c.Log.Debug("appHash is empty, some features may not work")
	}
	return nil
}

func (c *Client) setupDispatcher() {
	c.NewUpdateDispatcher()
	handleUpdaterWrapper := func(u any) bool {
		return HandleIncomingUpdates(u, c)
	}

	c.AddCustomServerRequestHandler(handleUpdaterWrapper)
}

func (c *Client) cleanClientConfig(config ClientConfig) ClientConfig {
	// if config.Session is a filename, join it with the working directory
	config.Session = joinAbsWorkingDir(config.Session)
	if config.TestMode {
		config.DataCenter = 2
	} else {
		config.DataCenter = getValue(config.DataCenter, DefaultDataCenter)
	}
	config.PublicKeys, _ = keys.GetRSAKeys()
	return config
}

// setupClientData sets up the client data from the config
func (c *Client) setupClientData(cnf ClientConfig) {
	langCode := getValue(cnf.DeviceConfig.LangCode, "en")
	c.clientData = clientData{
		appID:            cnf.AppID,
		appHash:          cnf.AppHash,
		deviceModel:      getValue(cnf.DeviceConfig.DeviceModel, "gogram "+runtime.GOOS+" "+runtime.GOARCH),
		systemVersion:    getValue(cnf.DeviceConfig.SystemVersion, runtime.GOOS+" "+runtime.GOARCH),
		appVersion:       getValue(cnf.DeviceConfig.AppVersion, Version),
		langCode:         langCode,
		systemLangCode:   getValue(cnf.DeviceConfig.SystemLangCode, langCode),
		langPack:         cnf.DeviceConfig.LangPack,
		logLevel:         getValue(cnf.LogLevel, LogInfo),
		parseMode:        getValue(cnf.ParseMode, "HTML"),
		sleepThresholdMs: getValue(cnf.SleepThresholdMs, 0),
		albumWaitTime:    getValue(cnf.AlbumWaitTime, 600),
		commandPrefixes:  getValue(cnf.CommandPrefixes, "/!"),
		proxy:            cnf.Proxy,
	}

	if cnf.LogLevel == LogDebug {
		c.Log.SetLevel(LogDebug)
	} else {
		c.Log.SetLevel(c.clientData.logLevel)
	}
}

// InitialRequest sends the initial initConnection request
func (c *Client) InitialRequest() error {
	c.Log.Debug("sending initial invokeWithLayer request")
	initConfig := &InitConnectionParams{
		ApiID:          c.clientData.appID,
		DeviceModel:    c.clientData.deviceModel,
		SystemVersion:  c.clientData.systemVersion,
		AppVersion:     c.clientData.appVersion,
		SystemLangCode: c.clientData.systemLangCode,
		LangCode:       c.clientData.langCode,
		LangPack:       c.clientData.langPack,
		Query:          &HelpGetConfigParams{},
	}

	if c.clientData.proxy != nil && c.clientData.proxy.Type() == "mtproxy" {
		initConfig.Proxy = &InputClientProxy{
			c.clientData.proxy.GetHost(),
			int32(c.clientData.proxy.GetPort()),
		}
	}

	serverConfig, err := c.InvokeWithLayer(ApiVersion, initConfig)

	if err != nil {
		return fmt.Errorf("sending invokeWithLayer: %w", err)
	}

	c.Log.Debug("received initial invokeWithLayer response")
	if config, ok := serverConfig.(*Config); ok {
		var dcs = make(map[int][]utils.DC)
		var cdnDcs = make(map[int][]utils.DC)
		for _, dc := range config.DcOptions {
			if !dc.MediaOnly && !dc.Cdn {
				if _, ok := dcs[int(dc.ID)]; !ok {
					dcs[int(dc.ID)] = []utils.DC{}
				}

				dcs[int(dc.ID)] = append(dcs[int(dc.ID)], utils.DC{Addr: dc.IpAddress + ":" + strconv.Itoa(int(dc.Port)), V: dc.Ipv6})
			} else if dc.Cdn {
				if _, ok := cdnDcs[int(dc.ID)]; !ok {
					cdnDcs[int(dc.ID)] = []utils.DC{}
				}

				cdnDcs[int(dc.ID)] = append(cdnDcs[int(dc.ID)], utils.DC{Addr: dc.IpAddress + ":" + strconv.Itoa(int(dc.Port)), V: dc.Ipv6})
			}
		}

		c.DcList.SetDCs(dcs, cdnDcs) // set the up to-date DC configuration for the library
	}

	return nil
}

// Establish connection to telegram servers
func (c *Client) Connect() error {
	if c.IsConnected() {
		return nil
	}

	c.Log.Debug("connecting to telegram servers")

	err := c.MTProto.CreateConnection(true)
	if err != nil {
		return fmt.Errorf("connecting to telegram servers: %w", err)
	}

	// Initial request (invokeWithLayer) must be sent after connection is established
	err = c.InitialRequest()
	if err != nil {
		return fmt.Errorf("sending initial request: %w", err)
	}

	if is, err := c.IsAuthorized(); err == nil && is {
		_, _ = c.GetMe()
	}
	return err
}

// Wrapper for Connect()
func (c *Client) Conn() (*Client, error) {
	return c, c.Connect()
}

// Returns true if the client is connected to telegram servers
func (c *Client) IsConnected() bool {
	return c.MTProto.IsTcpActive()
}

func (c *Client) Start() error {
	c.MTProto.SetTerminated(false) // reset the terminated state
	if !c.IsConnected() {
		if err := c.Connect(); err != nil {
			return err
		}
	}
	if au, err := c.IsAuthorized(); err != nil && !au {
		if err := c.AuthPrompt(); err != nil {
			return err
		}
	} else if err != nil {
		return err
	}

	c.stopCh = make(chan struct{}) // reset the stop channel
	return nil
}

func (c *Client) St() error {
	c.MTProto.SetTerminated(false) // reset the terminated state
	if !c.IsConnected() {
		if err := c.Connect(); err != nil {
			return err
		}
	}

	c.stopCh = make(chan struct{}) // reset the stop channel
	return nil
}

// Returns true if the client is authorized as a user or a bot
func (c *Client) IsAuthorized() (bool, error) {
	c.Log.Debug("sending updates.getState request")
	_, err := c.UpdatesGetState()
	if err != nil {
		return false, err
	}
	return true, nil
}

// Disconnect from telegram servers
func (c *Client) Disconnect() error {
	return c.MTProto.Disconnect()
}

// switchDC permanently switches the data center
func (c *Client) SwitchDc(dcID int) error {
	c.Log.Debug("switching to data center %d", dcID)
	if err := c.MTProto.SwitchDc(dcID); err != nil {
		return fmt.Errorf("reconnecting to new dc: %w", err)
	}
	return c.InitialRequest()
}

func (c *Client) SetAppID(appID int32) {
	c.clientData.appID = appID
	c.MTProto.SetAppID(appID)
}

func (c *Client) SetAppHash(appHash string) {
	c.clientData.appHash = appHash
}

func (c *Client) Me() *UserObj {
	if c.clientData.me == nil {
		me, err := c.GetMe()
		if err != nil {
			return &UserObj{}
		}
		c.clientData.me = me
		if c.Cache != nil {
			if err := c.Cache.BindToUser(me.ID, c.clientData.appID); err != nil {
				c.Log.WithError(err).Warn("failed to bind cache to user")
			}
		}
	}

	return c.clientData.me
}

type ExSenders struct {
	sync.Mutex
	senders     map[int][]*ExSender
	cleanupDone chan struct{}
	closeOnce   sync.Once
}

type ExSender struct {
	*mtproto.MTProto
	lastUsed   time.Time
	lastUsedMu sync.Mutex
	busy       atomic.Bool
}

func NewExSender(mtProto *mtproto.MTProto) *ExSender {
	return &ExSender{
		MTProto:  mtProto,
		lastUsed: time.Now(),
	}
}

func (es *ExSender) GetLastUsedTime() time.Time {
	es.lastUsedMu.Lock()
	defer es.lastUsedMu.Unlock()
	return es.lastUsed
}

func (es *ExSender) TryAcquire() bool {
	if es == nil {
		return false
	}
	return es.busy.CompareAndSwap(false, true)
}

func (es *ExSender) Release() {
	if es == nil {
		return
	}
	es.busy.Store(false)
}

func NewExSenders() *ExSenders {
	es := &ExSenders{
		senders:     make(map[int][]*ExSender),
		cleanupDone: make(chan struct{}),
	}
	go es.cleanupLoop()
	return es
}

func (es *ExSenders) cleanupLoop() {
	ticker := time.NewTicker(30 * time.Minute)
	defer ticker.Stop()

	for {
		select {
		case <-ticker.C:
			es.cleanupIdleSenders()
		case <-es.cleanupDone:
			return
		}
	}
}

func (es *ExSenders) cleanupIdleSenders() {
	es.Lock()
	defer es.Unlock()

	for _, senders := range es.senders {
		for i, sender := range senders {
			if time.Since(sender.GetLastUsedTime()) > 30*time.Minute {
				sender.Terminate()
				senders[i] = nil
			}
		}
	}

	// Remove nil senders
	for dcID, senders := range es.senders {
		var newSenders []*ExSender
		for _, sender := range senders {
			if sender != nil {
				newSenders = append(newSenders, sender)
			}
		}
		es.senders[dcID] = newSenders
	}
}

func (es *ExSenders) Close() {
	es.closeOnce.Do(func() {
		close(es.cleanupDone)
	})
}

// CreateExportedSender creates a new exported sender for the given DC
func (c *Client) CreateExportedSender(ctx context.Context, dcID int, cdn bool, authParams ...*AuthExportedAuthorization) (*mtproto.MTProto, error) {
	if ctx == nil {
		ctx = context.Background()
	}
	if dcID <= 0 {
		return nil, errors.New("invalid data center ID")
	}
	const retryLimit = 3
	var lastError error

	var baseAuth = getVariadic(authParams, &AuthExportedAuthorization{})
	authParam := cloneExportedAuth(baseAuth)

	for retry := 0; retry <= retryLimit; retry++ {
		c.Log.WithField("dc", dcID).Debug("creating exported sender")
		if cdn {
			if _, has := c.MTProto.HasCdnKey(int32(dcID)); !has {
				cdnKeysResp, err := c.HelpGetCdnConfig()
				if err != nil {
					return nil, fmt.Errorf("getting cdn config: %w", err)
				}

				var cdnKeys = make(map[int32]*rsa.PublicKey)
				for _, key := range cdnKeysResp.PublicKeys {
					cdnKeys[key.DcID], _ = keys.ParsePublicKey(key.PublicKey)
				}
			}
		}

		exported, err := c.MTProto.ExportNewSender(dcID, true, cdn)
		if err != nil {
			lastError = fmt.Errorf("exporting new sender: %w", err)
			c.Log.WithError(lastError).Error("error exporting new sender")
			continue
		}

		initialReq := &InitConnectionParams{
			ApiID:          c.clientData.appID,
			DeviceModel:    c.clientData.deviceModel,
			SystemVersion:  c.clientData.systemVersion,
			AppVersion:     c.clientData.appVersion,
			SystemLangCode: c.clientData.systemLangCode,
			LangCode:       c.clientData.langCode,
			LangPack:       c.clientData.langPack,
			Query:          &HelpGetConfigParams{},
		}

		if c.MTProto.GetDC() != dcID {
			var auth *AuthExportedAuthorization
			if authParam != nil && authParam.ID != 0 {
				auth = authParam
			} else {
				auth, err = c.ensureExportedAuth(int32(dcID))
				if err != nil {
					lastError = fmt.Errorf("exporting auth: %w", err)
					c.Log.WithError(lastError).Error("error exporting auth")
					continue
				}
			}

			initialReq.Query = &AuthImportAuthorizationParams{
				ID:    auth.ID,
				Bytes: auth.Bytes,
			}
		}

		sent := func() error {
			c.Log.Trace("sending initial request...")
			reqCtx, cancel := context.WithTimeout(ctx, 10*time.Second)
			defer cancel()
			_, reqErr := exported.MakeRequestCtx(reqCtx, &InvokeWithLayerParams{
				Layer: ApiVersion,
				Query: initialReq,
			})
			c.Log.WithField("dc", dcID).Trace("initial request for exported sender sent")
			return reqErr
		}

		authRetry := false
	initialRequest:
		if err = sent(); err != nil {
			if c.MatchRPCError(err, "AUTH_BYTES_INVALID") && !authRetry {
				authRetry = true
				authParam = nil
				c.invalidateExportedAuth(int32(dcID))
				c.Log.Debug("auth bytes invalid, re-exporting auth only")
				if c.MTProto.GetDC() != dcID {
					var reAuth *AuthExportedAuthorization
					reAuth, err = c.ensureExportedAuth(int32(dcID))
					if err != nil {
						lastError = fmt.Errorf("exporting auth: %w", err)
						c.Log.WithError(lastError).Error("error re-exporting auth")
						break
					}
					initialReq.Query = &AuthImportAuthorizationParams{
						ID:    reAuth.ID,
						Bytes: reAuth.Bytes,
					}
				}
				goto initialRequest
			}

			lastError = fmt.Errorf("making initial request: %w", err)
			if retry < retryLimit {
				c.Log.WithFields(map[string]any{
					"retry": retry + 1,
					"limit": retryLimit,
				}).Debug("error making initial request, retrying")
			} else {
				c.Log.WithError(lastError).Error("exported sender: initialRequest failed")
			}

			time.Sleep(200 * time.Millisecond)
			continue
		}

		c.Log.WithField("dc", dcID).Debug("exported sender created successfully")

		return exported, nil
	}

	return nil, lastError
}

type exportedAuthCall struct {
	done chan struct{}
	auth *AuthExportedAuthorization
	err  error
}

func cloneExportedAuth(src *AuthExportedAuthorization) *AuthExportedAuthorization {
	if src == nil {
		return nil
	}
	clone := &AuthExportedAuthorization{ID: src.ID}
	if len(src.Bytes) > 0 {
		clone.Bytes = make([]byte, len(src.Bytes))
		copy(clone.Bytes, src.Bytes)
	}
	return clone
}

func (c *Client) ensureExportedAuth(dc int32) (*AuthExportedAuthorization, error) {
	if dc == int32(c.GetDC()) {
		return nil, nil
	}

	c.exportedKeysMu.Lock()
	if c.exportedKeys == nil {
		c.exportedKeys = make(map[int]*AuthExportedAuthorization)
	}
	if auth, ok := c.exportedKeys[int(dc)]; ok && auth != nil {
		result := cloneExportedAuth(auth)
		c.exportedKeysMu.Unlock()
		c.Log.WithField("dc", dc).Debug("using cached exported auth")
		return result, nil
	}
	if c.exportedAuthInflight == nil {
		c.exportedAuthInflight = make(map[int]*exportedAuthCall)
	}
	if call, ok := c.exportedAuthInflight[int(dc)]; ok {
		c.exportedKeysMu.Unlock()
		<-call.done
		return cloneExportedAuth(call.auth), call.err
	}
	call := &exportedAuthCall{done: make(chan struct{})}
	c.exportedAuthInflight[int(dc)] = call
	c.exportedKeysMu.Unlock()

	c.Log.WithField("dc", dc).Debug("exporting new auth")
	auth, err := c.AuthExportAuthorization(dc)

	c.exportedKeysMu.Lock()
	if err == nil {
		cached := cloneExportedAuth(auth)
		c.exportedKeys[int(dc)] = cached
		call.auth = cached
	}
	if err != nil {
		c.Log.WithError(err).WithField("dc", dc).Warn("exported auth failed")
	}
	call.err = err
	close(call.done)
	delete(c.exportedAuthInflight, int(dc))
	result := cloneExportedAuth(call.auth)
	c.exportedKeysMu.Unlock()
	return result, err
}

func (c *Client) invalidateExportedAuth(dc int32) {
	c.exportedKeysMu.Lock()
	defer c.exportedKeysMu.Unlock()
	if c.exportedKeys != nil {
		delete(c.exportedKeys, int(dc))
	}
	// let next ensureExportedAuth call re-export; callers will wait via exportedAuthInflight
}

// setLogLevel sets the log level for all loggers
func (c *Client) SetLogLevel(level LogLevel) {
	c.Log.Debug("setting library log level to ", level)
	c.Log.SetLevel(level)
	if c.Cache != nil {
		c.Cache.logger.SetLevel(level)
	}
	c.MTProto.Logger.SetLevel(utils.LogLevel(level))
	if c.dispatcher != nil {
		c.dispatcher.logger.SetLevel(level)
	}
}

// disables color for all loggers
func (c *Client) LogColor(mode bool) {
	c.Log.Debug("disabling color for all loggers")

	c.Log.SetColor(mode)
	if c.Cache != nil {
		c.Cache.logger.SetColor(mode)
	}
	c.MTProto.Logger.SetColor(mode)
	if c.dispatcher != nil {
		c.dispatcher.logger.SetColor(mode)
	}
}

// SetParseMode sets the parse mode for the client
func (c *Client) SetParseMode(mode string) {
	c.clientData.parseMode = mode
}

// Ping telegram server TCP connection
func (c *Client) Ping() time.Duration {
	return c.MTProto.Ping()
}

// Gets the connected DC-ID
func (c *Client) GetDC() int {
	return c.MTProto.GetDC()
}

// ExportSession exports the current session to a string,
// This string can be used to import the session later
func (c *Client) ExportSession() string {
	authSession, dcId := c.MTProto.ExportAuth()
	c.Log.Debug("exporting auth to string session...")
	return session.NewStringSession(authSession.Key, authSession.Hash, dcId, authSession.Hostname, authSession.AppID).Encode()
}

// ImportSession imports a session from a string
//
//	Params:
//	  sessionString: The sessionString to authenticate with
func (c *Client) ImportSession(sessionString string) (bool, error) {
	c.Log.Debug("importing auth from string session...")
	return c.MTProto.ImportAuth(sessionString)
}

// ImportRawSession imports a session from raw TData
//
//	Params:
//	  authKey: The auth key of the session
//	  authKeyHash: The auth key hash
//	  IpAddr: The IP address of the DC
//	  DcID: The DC ID to connect to
//	  AppID: The App ID to use
func (c *Client) ImportRawSession(authKey, authKeyHash []byte, IpAddr string, AppID int32) (bool, error) {
	return c.MTProto.ImportRawAuth(authKey, authKeyHash, IpAddr, AppID)
}

// ExportRawSession exports a session to raw TData
//
//	Returns:
//	  authKey: The auth key of the session
//	  authKeyHash: The auth key hash
//	  IpAddr: The IP address of the DC
//	  DcID: The DC ID to connect to
//	  AppID: The App ID to use
func (c *Client) ExportRawSession() *Session {
	mtSession, _ := c.MTProto.ExportAuth()
	return &Session{
		Key:      mtSession.Key,
		Hash:     mtSession.Hash,
		Salt:     mtSession.Salt,
		Hostname: mtSession.Hostname,
		AppID:    mtSession.AppID,
	}
}

// LoadSession loads a session from a file, database, etc.
//
//	Params:
//	  Session: The session to load
func (c *Client) LoadSession(sess *Session) error {
	return c.MTProto.LoadSession(&session.Session{
		Key:      sess.Key,
		Hash:     sess.Hash,
		Salt:     sess.Salt,
		Hostname: sess.Hostname,
		AppID:    sess.AppID,
	})
}

// returns the AppID (api_id) of the client
func (c *Client) AppID() int32 {
	return c.clientData.appID
}

// returns the AppHash (api_hash) of the client
func (c *Client) AppHash() string {
	return c.clientData.appHash
}

// returns the ParseMode of the client (HTML or Markdown)
func (c *Client) ParseMode() string {
	return c.clientData.parseMode
}

// CommandPrefixes returns the command prefixes configured for the client
func (c *Client) CommandPrefixes() string {
	return c.clientData.commandPrefixes
}

// SetCommandPrefixes sets the command prefixes for the client
func (c *Client) SetCommandPrefixes(prefixes string) {
	c.clientData.commandPrefixes = prefixes
}

// GetProxy returns the proxy configuration
func (c *Client) GetProxy() Proxy {
	return c.clientData.proxy
}

// SetProxy sets the proxy configuration
func (c *Client) SetProxy(proxy Proxy) {
	c.clientData.proxy = proxy
}

// Terminate client and disconnect from telegram server
func (c *Client) Terminate() error {
	//go c.cleanExportedSenders()
	return c.MTProto.Terminate()
}

// Idle blocks the current goroutine until the client is stopped/terminated
func (c *Client) Idle() {
	c.wg.Add(1)
	go func() {
		sigchan := make(chan os.Signal, 1)
		signal.Notify(sigchan, os.Interrupt, syscall.SIGTERM)
		<-sigchan
		c.Stop()
	}()
	go func() { defer c.wg.Done(); <-c.stopCh; c.exSenders.Close() }()
	c.wg.Wait()
}

// Stop stops the client and disconnects from telegram server
func (c *Client) Stop() error {
	// close(c.stopCh)
	select {
	case <-c.stopCh:
	default:
		close(c.stopCh)
	}

	return c.MTProto.Terminate()
}

// NewRecovery makes a new recovery object
func (c *Client) NewRecovery() func() {
	return func() {
		if r := recover(); r != nil {
			if c.Log.GetLevel() == LogDebug {
				c.Log.Panic("%v\n\n%s", r, string(debug.Stack()))
			} else {
				c.Log.Panic("%v", r)
			}
		}
	}
}

func (c *Client) WrapError(err error) error {
	if err != nil {
		c.Log.WithError(err).Error("error occurred")
	}
	return err
}

// return only the object, omitting the error
func (c *Client) W(obj any, err error) any {
	return obj
}

// return only the error, omitting the object
func (c *Client) E(obj any, err error) error {
	return err
}

type RpcError struct {
	Code        int32
	Message     string
	Description string
}

func (r *RpcError) Error() string {
	return fmt.Sprintf("%s (%d)", r.Message, r.Code)
}

func (c *Client) ToRpcError(err error) *RpcError {
	regex := regexp.MustCompile(`\[(.*)\] (.*) \(code (\d+)\)`)
	matches := regex.FindStringSubmatch(err.Error())
	if len(matches) != 4 {
		return nil
	}

	code, _ := strconv.Atoi(matches[3])
	return &RpcError{
		Code:        int32(code),
		Message:     matches[1],
		Description: matches[2],
	}
}

func (c *Client) TypeOf(obj any) string {
	return fmt.Sprintf("%T", obj)
}

func (c *Client) MatchRPCError(err error, message string) bool {
	rpcErr := c.ToRpcError(err)
	if rpcErr == nil {
		return false
	}

	return rpcErr.Message == message
}

// ClientConfigBuilder
type ClientConfigBuilder struct {
	config ClientConfig
}

func NewClientConfigBuilder(appID int32, appHash string) *ClientConfigBuilder {
	return &ClientConfigBuilder{
		config: ClientConfig{
			AppID:   appID,
			AppHash: appHash,
			DeviceConfig: DeviceConfig{
				DeviceModel:   "iPhone 17 Pro",
				SystemVersion: "iOS 26.0",
				AppVersion:    Version,
			},
			DataCenter:    4,          // Default DC
			ParseMode:     "HTML",     // Default parse mode
			LogLevel:      InfoLevel,  // Default log level
			TransportMode: "Abridged", // Default transport mode
		},
	}
}

func (b *ClientConfigBuilder) WithDeviceConfig(deviceModel, systemVersion, appVersion, langCode, sysLangCode, langPack string) *ClientConfigBuilder {
	b.config.DeviceConfig = DeviceConfig{
		DeviceModel:    deviceModel,
		SystemVersion:  systemVersion,
		AppVersion:     appVersion,
		LangCode:       langCode,
		SystemLangCode: sysLangCode,
		LangPack:       langPack,
	}
	return b
}

func (b *ClientConfigBuilder) WithSession(session string, sessionAESKey ...string) *ClientConfigBuilder {
	b.config.Session = session
	if len(sessionAESKey) > 0 {
		b.config.SessionAESKey = sessionAESKey[0]
	}
	return b
}

func (b *ClientConfigBuilder) WithStringSession(stringSession string) *ClientConfigBuilder {
	b.config.StringSession = stringSession
	return b
}

func (b *ClientConfigBuilder) WithParseMode(parseMode string) *ClientConfigBuilder {
	b.config.ParseMode = parseMode
	return b
}

func (b *ClientConfigBuilder) WithDataCenter(dc int) *ClientConfigBuilder {
	b.config.DataCenter = dc
	return b
}

func (b *ClientConfigBuilder) WithProxy(proxy Proxy) *ClientConfigBuilder {
	b.config.Proxy = proxy
	return b
}

func (b *ClientConfigBuilder) WithLocalAddr(localAddr string) *ClientConfigBuilder {
	b.config.LocalAddr = localAddr
	return b
}

func (b *ClientConfigBuilder) WithLogLevel(level utils.LogLevel) *ClientConfigBuilder {
	b.config.LogLevel = LogLevel(level)
	return b
}

func (b *ClientConfigBuilder) WithMemorySession() *ClientConfigBuilder {
	b.config.MemorySession = true
	return b
}

func (b *ClientConfigBuilder) WithNoUpdates() *ClientConfigBuilder {
	b.config.NoUpdates = true
	return b
}

func (b *ClientConfigBuilder) WithDisableCache() *ClientConfigBuilder {
	b.config.DisableCache = true
	return b
}

func (b *ClientConfigBuilder) WithTestMode() *ClientConfigBuilder {
	b.config.TestMode = true
	return b
}

func (b *ClientConfigBuilder) WithForceIPv6() *ClientConfigBuilder {
	b.config.ForceIPv6 = true
	return b
}

func (b *ClientConfigBuilder) WithNoPreconnect() *ClientConfigBuilder {
	b.config.NoPreconnect = true
	return b
}

func (b *ClientConfigBuilder) WithAlbumWaitTime(waitTime int64) *ClientConfigBuilder {
	b.config.AlbumWaitTime = waitTime
	return b
}

func (b *ClientConfigBuilder) WithCommandPrefixes(prefixes string) *ClientConfigBuilder {
	b.config.CommandPrefixes = prefixes
	return b
}

func (b *ClientConfigBuilder) WithUseWebSocket(useWs, useWss bool) *ClientConfigBuilder {
	b.config.UseWebSocket = useWs
	b.config.UseWebSocketTLS = useWss
	return b
}

func (b *ClientConfigBuilder) WithIpAddr(ipAddr string) *ClientConfigBuilder {
	b.config.IpAddr = ipAddr
	return b
}

func (b *ClientConfigBuilder) WithPublicKeys(publicKeys []*rsa.PublicKey) *ClientConfigBuilder {
	b.config.PublicKeys = publicKeys
	return b
}

func (b *ClientConfigBuilder) WithCache(cache *CACHE) *ClientConfigBuilder {
	b.config.Cache = cache
	return b
}

func (b *ClientConfigBuilder) WithCacheSenders() *ClientConfigBuilder {
	b.config.CacheSenders = true
	return b
}

func (b *ClientConfigBuilder) WithSleepThresholdMs(threshold int) *ClientConfigBuilder {
	b.config.SleepThresholdMs = threshold
	return b
}

func (b *ClientConfigBuilder) WithFloodHandler(handler func(err error) bool) *ClientConfigBuilder {
	b.config.FloodHandler = handler
	return b
}

func (b *ClientConfigBuilder) WithErrorHandler(handler func(err error)) *ClientConfigBuilder {
	b.config.ErrorHandler = handler
	return b
}

func (b *ClientConfigBuilder) WithSessionName(name string) *ClientConfigBuilder {
	b.config.SessionName = name
	return b
}

func (b *ClientConfigBuilder) WithTransportMode(mode string) *ClientConfigBuilder {
	b.config.TransportMode = mode
	return b
}

func (b *ClientConfigBuilder) WithLogger(logger Logger) *ClientConfigBuilder {
	b.config.Logger = logger
	return b
}

func (b *ClientConfigBuilder) WithTimeout(timeout int) *ClientConfigBuilder {
	b.config.Timeout = timeout
	return b
}

func (b *ClientConfigBuilder) WithReqTimeout(reqTimeout int) *ClientConfigBuilder {
	b.config.ReqTimeout = reqTimeout
	return b
}

func (b *ClientConfigBuilder) Build() ClientConfig {
	return b.config
}

// One-liner client creation for simple use cases
func QuickClient(appID int32, appHash, session string) (*Client, error) {
	config := NewClientConfigBuilder(appID, appHash).
		WithSession(session).
		Build()
	return NewClient(config)
}

// For bots specifically
func QuickBot(appID int32, appHash, botToken string) (*Client, error) {
	client, err := QuickClient(appID, appHash, "")
	if err != nil {
		return nil, err
	}
	if err := client.LoginBot(botToken); err != nil {
		return nil, err
	}
	return client, nil
}<|MERGE_RESOLUTION|>--- conflicted
+++ resolved
@@ -209,13 +209,10 @@
 		UseWebSocket:    config.UseWebSocket,
 		UseWebSocketTLS: config.UseWebSocketTLS,
 		EnablePFS:       config.EnablePFS,
-<<<<<<< HEAD
-=======
 		OnMigration: func(newMTProto *mtproto.MTProto) {
 			c.MTProto = newMTProto
 			c.InitialRequest()
 		},
->>>>>>> 12096646
 	}
 
 	if config.Proxy != nil {
