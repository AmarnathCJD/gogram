package telegram

import (
	"regexp"

	"github.com/amarnathcjd/gogram/internal/utils"
)

const (
<<<<<<< HEAD
	ApiVersion = 217
	Version    = "v1.6.0"
=======
	ApiVersion = 216
	Version    = "v1.6.3"
>>>>>>> 1d9a2bcd

	LogDebug   = utils.DebugLevel
	LogInfo    = utils.InfoLevel
	LogWarn    = utils.WarnLevel
	LogError   = utils.ErrorLevel
	LogTrace   = utils.TraceLevel
	LogDisable = utils.NoLevel

	ModeAbridged     = "modeAbridged"
	ModeFull         = "modeFull"
	ModeIntermediate = "modeIntermediate"

	MarkDown string = "Markdown"
	HTML     string = "HTML"

	EntityUser    string = "user"
	EntityChat    string = "chat"
	EntityChannel string = "channel"
	EntityUnknown string = "unknown"

	OnNewMessage          = "OnNewMessage"
	OnEditMessage         = "OnEditMessage"
	OnChatAction          = "OnChatAction"
	OnInlineQuery         = "OnInlineQuery"
	OnCallbackQuery       = "OnCallbackQuery"
	OnInlineCallbackQuery = "OnInlineCallbackQuery"
	OnChosenInlineResult  = "OnChosenInlineResult"
	OnDeleteMessage       = "OnDeleteMessage"
)

const (
	randombyteLen = 256
	OneTimeMedia  = 2147483647
)

var (
	USERNAME_RE = regexp.MustCompile(`(?i)(?:@|(?:https?:\/\/)?(?:www\.)?(?:telegram\.(?:me|dog)|t\.me)\/)([\w\d_]+)`)
	TG_JOIN_RE  = regexp.MustCompile(`^(?:https?://)?(?:www\.)?t(?:elegram)?\.(?:org|me|dog)/(?:joinchat/|\+)([\w-]+)$`)
)

var (
	Actions = map[string]SendMessageAction{
		"typing":          &SendMessageTypingAction{},
		"upload_photo":    &SendMessageUploadPhotoAction{},
		"record_video":    &SendMessageRecordVideoAction{},
		"upload_video":    &SendMessageUploadVideoAction{},
		"record_audio":    &SendMessageRecordAudioAction{},
		"upload_audio":    &SendMessageUploadAudioAction{},
		"upload_document": &SendMessageUploadDocumentAction{},
		"game":            &SendMessageGamePlayAction{},
		"cancel":          &SendMessageCancelAction{},
		"round_video":     &SendMessageUploadRoundAction{},
		"call":            &SpeakingInGroupCallAction{},
		"record_round":    &SendMessageRecordRoundAction{},
		"history_import":  &SendMessageHistoryImportAction{},
		"geo":             &SendMessageGeoLocationAction{},
		"choose_contact":  &SendMessageChooseContactAction{},
		"choose_sticker":  &SendMessageChooseStickerAction{},
		"emoji":           &SendMessageEmojiInteraction{},
		"emoji_seen":      &SendMessageEmojiInteractionSeen{},
	}
)<|MERGE_RESOLUTION|>--- conflicted
+++ resolved
@@ -7,13 +7,8 @@
 )
 
 const (
-<<<<<<< HEAD
 	ApiVersion = 217
-	Version    = "v1.6.0"
-=======
-	ApiVersion = 216
-	Version    = "v1.6.3"
->>>>>>> 1d9a2bcd
+	Version    = "v1.6.5"
 
 	LogDebug   = utils.DebugLevel
 	LogInfo    = utils.InfoLevel
