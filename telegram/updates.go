// Copyright (c) 2024, amarnathcjd

package telegram

import (
	"context"
	"reflect"
	"regexp"
	"strings"
	"sync"
	"time"

	"github.com/amarnathcjd/gogram/internal/utils"
	"github.com/pkg/errors"
)

type Handle interface {
	SetGroup(group string) Handle
	GetGroup() string
}

type MessageHandler func(m *NewMessage) error
type EditHandler func(m *NewMessage) error
type DeleteHandler func(m *DeleteMessage) error
type AlbumHandler func(m *Album) error
type InlineHandler func(m *InlineQuery) error
type InlineSendHandler func(m *InlineSend) error
type CallbackHandler func(m *CallbackQuery) error
type InlineCallbackHandler func(m *InlineCallbackQuery) error
type ParticipantHandler func(m *ParticipantUpdate) error
type RawHandler func(m Update, c *Client) error

var EndGroup = errors.New("end-group-trigger")

type messageHandle struct {
	Pattern     any
	Handler     MessageHandler
	Filters     []Filter
	Group       string
	sortTrigger chan any
}

func (h *messageHandle) SetGroup(group string) Handle {
	h.Group = group
	h.sortTrigger <- h
	return h
}

func (h *messageHandle) GetGroup() string {
	return h.Group
}

type albumHandle struct {
	Handler     func(alb *Album) error
	Group       string
	sortTrigger chan any
}

func (h *albumHandle) SetGroup(group string) Handle {
	h.Group = group
	h.sortTrigger <- h
	return h
}

func (h *albumHandle) GetGroup() string {
	return h.Group
}

type albumBox struct {
	sync.Mutex
	messages  []*NewMessage
	groupedId int64
}

func (a *albumBox) WaitAndTrigger(d *UpdateDispatcher, c *Client) {
	time.Sleep(600 * time.Millisecond)

	for gp, handlers := range d.albumHandles {
		for _, handler := range handlers {
			handle := func(h *albumHandle) error {
				if err := h.Handler(&Album{
					GroupedID: a.groupedId,
					Messages:  a.messages,
					Client:    c,
				}); err != nil {
					if errors.Is(err, EndGroup) {
						return err
					}
					c.Log.Error(errors.Wrap(err, "[newAlbum]"))
				}
				return nil
			}

			if strings.EqualFold(gp, "") || strings.EqualFold(strings.TrimSpace(gp), "default") {
				go handle(handler)
			} else {
				if err := handle(handler); err != nil && errors.Is(err, EndGroup) {
					break
				}
			}
		}
	}

	// delete(d.activeAlbums, a.groupedId)
	d.Lock()
	defer d.Unlock()
	delete(d.activeAlbums, a.groupedId)
}

func (a *albumBox) Add(m *NewMessage) {
	a.Lock()
	defer a.Unlock()
	a.messages = append(a.messages, m)
}

type chatActionHandle struct {
	Handler     MessageHandler
	Group       string
	sortTrigger chan any
}

func (h *chatActionHandle) SetGroup(group string) Handle {
	h.Group = group
	h.sortTrigger <- h
	return h
}

func (h *chatActionHandle) GetGroup() string {
	return h.Group
}

type messageEditHandle struct {
	Pattern     any
	Handler     MessageHandler
	Filters     []Filter
	Group       string
	sortTrigger chan any
}

func (h *messageEditHandle) SetGroup(group string) Handle {
	h.Group = group
	h.sortTrigger <- h
	return h
}

func (h *messageEditHandle) GetGroup() string {
	return h.Group
}

type messageDeleteHandle struct {
	Pattern     any
	Handler     func(m *DeleteMessage) error
	Group       string
	sortTrigger chan any
}

func (h *messageDeleteHandle) SetGroup(group string) Handle {
	h.Group = group
	h.sortTrigger <- h
	return h
}

func (h *messageDeleteHandle) GetGroup() string {
	return h.Group
}

type inlineHandle struct {
	Pattern     any
	Handler     InlineHandler
	Group       string
	sortTrigger chan any
}

func (h *inlineHandle) SetGroup(group string) Handle {
	h.Group = group
	h.sortTrigger <- h
	return h
}

func (h *inlineHandle) GetGroup() string {
	return h.Group
}

type inlineSendHandle struct {
	Handler     InlineSendHandler
	Group       string
	sortTrigger chan any
}

func (h *inlineSendHandle) SetGroup(group string) Handle {
	h.Group = group
	h.sortTrigger <- h
	return h
}

func (h *inlineSendHandle) GetGroup() string {
	return h.Group
}

type callbackHandle struct {
	Pattern     any
	Handler     CallbackHandler
	Filters     []Filter
	Group       string
	sortTrigger chan any
}

func (h *callbackHandle) SetGroup(group string) Handle {
	h.Group = group
	h.sortTrigger <- h
	return h
}

func (h *callbackHandle) GetGroup() string {
	return h.Group
}

type inlineCallbackHandle struct {
	Pattern     any
	Handler     InlineCallbackHandler
	Group       string
	sortTrigger chan any
}

func (h *inlineCallbackHandle) SetGroup(group string) Handle {
	h.Group = group
	h.sortTrigger <- h
	return h
}

func (h *inlineCallbackHandle) GetGroup() string {
	return h.Group
}

type participantHandle struct {
	Handler     func(p *ParticipantUpdate) error
	Group       string
	sortTrigger chan any
}

func (h *participantHandle) SetGroup(group string) Handle {
	h.Group = group
	h.sortTrigger <- h
	return h
}

func (h *participantHandle) GetGroup() string {
	return h.Group
}

type rawHandle struct {
	updateType  Update
	Handler     RawHandler
	Group       string
	sortTrigger chan any
}

func (h *rawHandle) SetGroup(group string) Handle {
	h.Group = group
	h.sortTrigger <- h
	return h
}

func (h *rawHandle) GetGroup() string {
	return h.Group
}

<<<<<<< HEAD
type openChat struct {
=======
type openChat struct { // TODO: Implement this
>>>>>>> fe23d695
	accessHash int64
	closeChan  chan struct{}
	lastPts    int32
}

type UpdateDispatcher struct {
	sync.RWMutex
	messageHandles        map[string][]*messageHandle
	inlineHandles         map[string][]*inlineHandle
	inlineSendHandles     map[string][]*inlineSendHandle
	callbackHandles       map[string][]*callbackHandle
	inlineCallbackHandles map[string][]*inlineCallbackHandle
	participantHandles    map[string][]*participantHandle
	messageEditHandles    map[string][]*messageEditHandle
	actionHandles         map[string][]*chatActionHandle
	messageDeleteHandles  map[string][]*messageDeleteHandle
	albumHandles          map[string][]*albumHandle
	rawHandles            map[string][]*rawHandle
	activeAlbums          map[int64]*albumBox
	sortTrigger           chan any
	logger                *utils.Logger
	openChats             map[int64]*openChat
<<<<<<< HEAD
=======
	nextUpdatesDeadline   time.Time
	currentPts            int32
}

func (d *UpdateDispatcher) SetPts(pts int32) {
	d.Lock()
	defer d.Unlock()
	d.currentPts = pts
}

func (d *UpdateDispatcher) GetPts() int32 {
	d.RLock()
	defer d.RUnlock()
	return d.currentPts
>>>>>>> fe23d695
}

// creates and populates a new UpdateDispatcher
func (c *Client) NewUpdateDispatcher(sessionName ...string) {
	c.dispatcher = &UpdateDispatcher{
		logger: utils.NewLogger("gogram " + getLogPrefix("dispatcher", getVariadic(sessionName, ""))).
			SetLevel(c.Log.Lev()),
	}
	c.dispatcher.SortTrigger()
	go c.fetchChannelGap()
	c.dispatcher.logger.Debug("dispatcher initialized")
}

// ---------------------------- Dispatcher Functions ----------------------------

// sortgeneric
func sortGeneric[T Handle](handles map[string][]T) map[string][]T {
	for group, h := range handles {
		correctHandles := h[:0]
		var toMove []T

		for _, handle := range h {
			if handle.GetGroup() == group {
				correctHandles = append(correctHandles, handle)
			} else {
				toMove = append(toMove, handle)
			}
		}

		handles[group] = correctHandles

		for _, handle := range toMove {
			handles[handle.GetGroup()] = append(handles[handle.GetGroup()], handle)
		}
	}

	return handles
}

func (d *UpdateDispatcher) SortTrigger() {
	if d.sortTrigger == nil {
		d.sortTrigger = make(chan any)
	}

	go func() {
		for handle := range d.sortTrigger {
			switch handle.(type) {
			case *messageHandle:
				sortGeneric(d.messageHandles)
			case *albumHandle:
				sortGeneric(d.albumHandles)
			case *chatActionHandle:
				sortGeneric(d.actionHandles)
			case *messageEditHandle:
				sortGeneric(d.messageEditHandles)
			case *inlineHandle:
				sortGeneric(d.inlineHandles)
			case *callbackHandle:
				sortGeneric(d.callbackHandles)
			case *inlineCallbackHandle:
				sortGeneric(d.inlineCallbackHandles)
			case *participantHandle:
				sortGeneric(d.participantHandles)
			case *messageDeleteHandle:
				sortGeneric(d.messageDeleteHandles)
			case *rawHandle:
				sortGeneric(d.rawHandles)
			}
		}
	}()
}

func (c *Client) RemoveHandle(handle Handle) error {
	if c.dispatcher == nil {
		return errors.New("dispatcher not initialized")
	}

	if err := c.removeHandle(handle); err != nil {
		return err
	}

	return nil
}

func (c *Client) removeHandle(handle Handle) error {
	switch h := handle.(type) {
	case *messageHandle:
		removeHandleFromMap(h, c.dispatcher.messageHandles)
	case *inlineHandle:
		removeHandleFromMap(h, c.dispatcher.inlineHandles)
	case *callbackHandle:
		removeHandleFromMap(h, c.dispatcher.callbackHandles)
	case *inlineCallbackHandle:
		removeHandleFromMap(h, c.dispatcher.inlineCallbackHandles)
	case *participantHandle:
		removeHandleFromMap(h, c.dispatcher.participantHandles)
	case *messageEditHandle:
		removeHandleFromMap(h, c.dispatcher.messageEditHandles)
	case *chatActionHandle:
		removeHandleFromMap(h, c.dispatcher.actionHandles)
	case *messageDeleteHandle:
		removeHandleFromMap(h, c.dispatcher.messageDeleteHandles)
	case *albumHandle:
		removeHandleFromMap(h, c.dispatcher.albumHandles)
	case *rawHandle:
		removeHandleFromMap(h, c.dispatcher.rawHandles)
	default:
		return errors.New("invalid handle type")
	}

	return nil
}

func removeHandleFromMap[T any](handle T, handlesMap map[string][]T) {
	for key, handles := range handlesMap {
		for i, h := range handles {
			if reflect.DeepEqual(h, handle) {
				// Remove the handle by appending the slice before and after the index
				handlesMap[key] = append(handles[:i], handles[i+1:]...)
				return
			}
		}
	}
}

// ---------------------------- Handle Functions ----------------------------

func (c *Client) handleMessageUpdate(update Message, pts ...int32) {
	if len(pts) > 0 {
		if pts[0] == -1 {
			fetchUpdates(c)
			return
		} else {
			if !c.managePts(pts[0], pts[1]) {
				return
			}
		}
	}

	switch msg := update.(type) {
	case *MessageObj:
		if msg.GroupedID != 0 {
			c.handleAlbum(*msg)
		}

		wg := sync.WaitGroup{}
		ctx, cancel := context.WithCancel(context.Background())

		packed := packMessage(c, msg)
		groupFunc := func(group string, handlers []*messageHandle) {
			defer wg.Done()
			for _, handler := range handlers {
				if handler.IsMatch(msg.Message, c) {
					handle := func(h *messageHandle) error {
						if handler.runFilterChain(packed, h.Filters) {
							defer c.NewRecovery()()
							if err := h.Handler(packed); err != nil {
								if errors.Is(err, EndGroup) {
									return err
								}
								c.dispatcher.logger.Error(errors.Wrap(err, "[newMessage]"))
							}
						}
						return nil
					}

					if strings.EqualFold(group, "") || strings.EqualFold(strings.TrimSpace(group), "default") {
						go handle(handler)
					} else {
						if err := handle(handler); err != nil && errors.Is(err, EndGroup) {
							if strings.EqualFold(group, "conversation") {
								cancel()
							}
							break
						}
					}
				}
			}
		}

		if conv, ok := c.dispatcher.messageHandles["conversation"]; ok {
			wg.Add(1)
			groupFunc("conversation", conv)
		}

		for group, handlers := range c.dispatcher.messageHandles {
			if ctx.Err() != nil {
				break
			}

			if strings.EqualFold(group, "conversation") {
				continue
			}

			wg.Add(1)
			go groupFunc(group, handlers)
		}

		wg.Wait()
		cancel()

	case *MessageService:
		packed := packMessage(c, msg)

		for group, handler := range c.dispatcher.actionHandles {
			for _, h := range handler {
				handle := func(h *chatActionHandle) error {
					defer c.NewRecovery()()
					if err := h.Handler(packed); err != nil {
						if errors.Is(err, EndGroup) {
							return err
						}
						c.Log.Error(errors.Wrap(err, "[chatAction]"))
					}

					return nil
				}

				if strings.EqualFold(group, "") || strings.EqualFold(strings.TrimSpace(group), "default") {
					go handle(h)
				} else {
					if err := handle(h); err != nil && errors.Is(err, EndGroup) {
						break
					}
				}
			}
		}
	}
}

func (c *Client) handleAlbum(message MessageObj) {
	packed := packMessage(c, &message)

	c.dispatcher.RLock()
	if group, ok := c.dispatcher.activeAlbums[message.GroupedID]; ok {
		c.dispatcher.RUnlock()
		group.Add(packed)
	} else {
		c.dispatcher.RUnlock()
		albBox := &albumBox{
			messages:  []*NewMessage{packed},
			groupedId: message.GroupedID,
		}
		c.dispatcher.Lock()
		if c.dispatcher.activeAlbums == nil {
			c.dispatcher.activeAlbums = make(map[int64]*albumBox)
		}
		c.dispatcher.activeAlbums[message.GroupedID] = albBox
		c.dispatcher.Unlock()
		albBox.WaitAndTrigger(c.dispatcher, c)
	}
}

func (c *Client) handleMessageUpdateWith(m Message, pts int32) {
	switch msg := m.(type) {
	case *MessageObj:
		if (c.IdInCache(c.GetPeerID(msg.FromID)) || func() bool {
			_, ok := msg.FromID.(*PeerChat)
			return ok
		}()) && (c.IdInCache(c.GetPeerID(msg.PeerID)) || func() bool {
			_, ok := msg.PeerID.(*PeerChat)
			return ok
		}()) {
			c.handleMessageUpdate(msg)
			return
		}
	}
	updatedMessage, err := c.GetDifference(pts, 1)
	if err != nil {
		c.Log.Error(errors.Wrap(err, "updates.dispatcher.getDifference"))
	}
	if updatedMessage != nil {
		c.handleMessageUpdate(updatedMessage)
	}
}

func (c *Client) handleEditUpdate(update Message, pts ...int32) {
	if len(pts) > 0 {
		if !c.managePts(pts[0], pts[1]) {
			return
		}
	}

	if msg, ok := update.(*MessageObj); ok {
		packed := packMessage(c, msg)

		for group, handlers := range c.dispatcher.messageEditHandles {
			for _, handler := range handlers {
				if handler.IsMatch(msg.Message) {
					handle := func(h *messageEditHandle) error {
						defer c.NewRecovery()()
						if handler.runFilterChain(packed, h.Filters) {
							if err := h.Handler(packed); err != nil {
								if errors.Is(err, EndGroup) {
									return err
								}
								c.Log.Error(errors.Wrap(err, "[editMessage]"))
							}
						}
						return nil
					}

					if strings.EqualFold(group, "") || strings.EqualFold(strings.TrimSpace(group), "default") {
						go handle(handler)
					} else {
						if err := handle(handler); err != nil && errors.Is(err, EndGroup) {
							break
						}
					}
				}
			}
		}
	}
}

func (c *Client) handleCallbackUpdate(update *UpdateBotCallbackQuery) {
	packed := packCallbackQuery(c, update)

	for group, handlers := range c.dispatcher.callbackHandles {
		for _, handler := range handlers {
			if handler.IsMatch(update.Data) {
				handle := func(h *callbackHandle) error {
					if handler.runFilterChain(packed, h.Filters) {
						defer c.NewRecovery()()
						if err := h.Handler(packed); err != nil {
							if errors.Is(err, EndGroup) {
								return err
							}
							c.Log.Error(errors.Wrap(err, "[callbackQuery]"))
						}
					}
					return nil
				}

				if strings.EqualFold(group, "") || strings.EqualFold(strings.TrimSpace(group), "default") {
					go handle(handler)
				} else {
					if err := handle(handler); err != nil && errors.Is(err, EndGroup) {
						break
					}
				}
			}
		}
	}
}

func (c *Client) handleInlineCallbackUpdate(update *UpdateInlineBotCallbackQuery) {
	packed := packInlineCallbackQuery(c, update)

	for group, handlers := range c.dispatcher.inlineCallbackHandles {
		for _, handler := range handlers {
			if handler.IsMatch(update.Data) {
				handle := func(h *inlineCallbackHandle) error {
					defer c.NewRecovery()()
					if err := h.Handler(packed); err != nil {
						if errors.Is(err, EndGroup) {
							return err
						}
						c.Log.Error(errors.Wrap(err, "[inlineCallbackQuery]"))
					}
					return nil
				}

				if strings.EqualFold(group, "") || strings.EqualFold(strings.TrimSpace(group), "default") {
					go handle(handler)
				} else {
					if err := handle(handler); err != nil && errors.Is(err, EndGroup) {
						break
					}
				}
			}
		}
	}
}

func (c *Client) handleParticipantUpdate(update *UpdateChannelParticipant) {
	packed := packChannelParticipant(c, update)

	for group, handlers := range c.dispatcher.participantHandles {
		for _, handler := range handlers {
			handle := func(h *participantHandle) error {
				defer c.NewRecovery()()
				if err := h.Handler(packed); err != nil {
					if errors.Is(err, EndGroup) {
						return err
					}
					c.Log.Error(errors.Wrap(err, "[participantUpdate]"))
				}
				return nil
			}

			if strings.EqualFold(group, "") || strings.EqualFold(strings.TrimSpace(group), "default") {
				go handle(handler)
			} else {
				if err := handle(handler); err != nil && errors.Is(err, EndGroup) {
					break
				}
			}
		}
	}
}

func (c *Client) handleInlineUpdate(update *UpdateBotInlineQuery) {
	packed := packInlineQuery(c, update)

	for group, handlers := range c.dispatcher.inlineHandles {
		for _, handler := range handlers {
			if handler.IsMatch(update.Query) {
				handle := func(h *inlineHandle) error {
					defer c.NewRecovery()()
					if err := h.Handler(packed); err != nil {
						if errors.Is(err, EndGroup) {
							return err
						}
						c.Log.Error(errors.Wrap(err, "[inlineQuery]"))
					}
					return nil
				}

				if strings.EqualFold(group, "") || strings.EqualFold(strings.TrimSpace(group), "default") {
					go handle(handler)
				} else {
					if err := handle(handler); err != nil && errors.Is(err, EndGroup) {
						break
					}
				}
			}
		}
	}
}

func (c *Client) handleInlineSendUpdate(update *UpdateBotInlineSend) {
	packed := packInlineSend(c, update)

	for group, handlers := range c.dispatcher.inlineSendHandles {
		for _, handler := range handlers {
			handle := func(h *inlineSendHandle) error {
				defer c.NewRecovery()()
				if err := h.Handler(packed); err != nil {
					if errors.Is(err, EndGroup) {
						return err
					}
					c.Log.Error(errors.Wrap(err, "[inlineSend]"))
				}
				return nil
			}

			if strings.EqualFold(group, "") || strings.EqualFold(strings.TrimSpace(group), "default") {
				go handle(handler)
			} else {
				if err := handle(handler); err != nil && errors.Is(err, EndGroup) {
					break
				}
			}
		}
	}
}

func (c *Client) handleDeleteUpdate(update Update, pts ...int32) {
	if len(pts) > 0 {
		if !c.managePts(pts[0], pts[1]) {
			return
		}
	}

	packed := packDeleteMessage(c, update)

	for group, handlers := range c.dispatcher.messageDeleteHandles {
		for _, handler := range handlers {
			handle := func(h *messageDeleteHandle) error {
				defer c.NewRecovery()()
				if err := h.Handler(packed); err != nil {
					if errors.Is(err, EndGroup) {
						return err
					}
					c.Log.Error(errors.Wrap(err, "[deleteMessage]"))
				}
				return nil
			}

			if strings.EqualFold(group, "") || strings.EqualFold(strings.TrimSpace(group), "default") {
				go handle(handler)
			} else {
				if err := handle(handler); err != nil && errors.Is(err, EndGroup) {
					break
				}
			}
		}
	}
}

func (c *Client) handleRawUpdate(update Update) {
	for group, handlers := range c.dispatcher.rawHandles {
		for _, handler := range handlers {
			if reflect.TypeOf(update) == reflect.TypeOf(handler.updateType) || handler.updateType == nil {
				handle := func(h *rawHandle) error {
					defer c.NewRecovery()()
					if err := h.Handler(update, c); err != nil {
						if errors.Is(err, EndGroup) {
							return err
						}
						c.Log.Error(errors.Wrap(err, "[rawUpdate]"))
					}
					return nil
				}

				if strings.EqualFold(group, "") || strings.EqualFold(strings.TrimSpace(group), "default") {
					go handle(handler)
				} else {
					if err := handle(handler); err != nil && errors.Is(err, EndGroup) {
						break
					}
				}
			}
		}
	}
}

func (h *inlineHandle) IsMatch(text string) bool {
	switch pattern := h.Pattern.(type) {
	case string:
		if pattern == OnInlineQuery || pattern == OnInline {
			return true
		}
		if !strings.HasPrefix(pattern, "^") {
			pattern = "^" + pattern
		}
		return regexp.MustCompile(pattern).MatchString(text) || strings.HasPrefix(text, pattern)
	case *regexp.Regexp:
		return pattern.MatchString(text)
	default:
		return false
	}
}

func (e *messageEditHandle) IsMatch(text string) bool {
	switch pattern := e.Pattern.(type) {
	case string:
		if pattern == OnEditMessage || pattern == OnEdit {
			return true
		}
		p := regexp.MustCompile("^" + pattern)
		return p.MatchString(text) || strings.HasPrefix(text, pattern)
	case *regexp.Regexp:
		return pattern.MatchString(text)
	default:
		return false
	}
}

func (h *callbackHandle) IsMatch(data []byte) bool {
	switch pattern := h.Pattern.(type) {
	case string:
		if pattern == OnCallbackQuery || pattern == OnCallback {
			return true
		}
		p := regexp.MustCompile(pattern)
		return p.Match(data) || strings.HasPrefix(string(data), pattern)
	case *regexp.Regexp:
		return pattern.Match(data)
	default:
		return false
	}
}

func (h *inlineCallbackHandle) IsMatch(data []byte) bool {
	switch pattern := h.Pattern.(type) {
	case string:
		if pattern == OnInlineCallbackQuery || pattern == OnInlineCallback {
			return true
		}
		p := regexp.MustCompile(pattern)
		return p.Match(data) || strings.HasPrefix(string(data), pattern)
	case *regexp.Regexp:
		return pattern.Match(data)
	default:
		return false
	}
}

func (h *messageHandle) IsMatch(text string, c *Client) bool {
	switch Pattern := h.Pattern.(type) {
	case string:
		if Pattern == OnNewMessage || Pattern == OnMessage {
			return true
		}

		if strings.HasPrefix(Pattern, "cmd:") {
			//(?i)^[!/-?]ping(?: |$|@botusername)(.*)$
			Pattern = "(?i)^[!/?]" + strings.TrimPrefix(Pattern, "cmd:")
			if me := c.Me(); me != nil && me.Username != "" && me.Bot {
				Pattern += "(?: |$|@" + me.Username + ")(.*)"
			} else {
				Pattern += "(.*)"
			}
		} else {
			if !strings.HasPrefix(Pattern, "^") {
				Pattern = "^" + Pattern
			}
		}

		pattern := regexp.MustCompile(Pattern)
		return pattern.MatchString(text) || strings.HasPrefix(text, Pattern)
	case *regexp.Regexp:
		return Pattern.MatchString(text)
	}
	return false
}

func (h *messageHandle) runFilterChain(m *NewMessage, filters []Filter) bool {
	var (
		actAsBlacklist      bool
		actUsers, actGroups []int64
		inSlice             = func(e int64, s []int64) bool {
			for _, a := range s {
				if a == e {
					return true
				}
			}
			return false
		}
	)

	if len(filters) > 0 {
		for _, filter := range filters {
			if filter.Private && !m.IsPrivate() || filter.Group && !m.IsGroup() || filter.Channel && !m.IsChannel() {
				return false
			}
			if filter.Media && !m.IsMedia() || filter.Command && !m.IsCommand() || filter.Reply && !m.IsReply() || filter.Forward && !m.IsForward() {
				return false
			}
			if filter.FromBot {
				if m.Sender == nil || !m.Sender.Bot {
					return false
				}
			}
			if len(filter.Users) > 0 {
				actUsers = filter.Users
			}
			if len(filter.Chats) > 0 {
				actGroups = filter.Chats
			}
			if filter.Blacklist {
				actAsBlacklist = true
			}
			if filter.Mention && m.Message != nil && !m.Message.Mentioned {
				return false
			}

			if filter.Func != nil {
				if !filter.Func(m) {
					return false
				}
			}
		}
	}

	var peerCheckUserPassed bool
	var peerCheckGroupPassed bool

	if len(actUsers) > 0 && m.SenderID() != 0 {
		if inSlice(m.SenderID(), actUsers) {
			if actAsBlacklist {
				return false
			}
			peerCheckUserPassed = true
		}
	} else {
		peerCheckUserPassed = true
	}

	if len(actGroups) > 0 && m.ChatID() != 0 {
		if inSlice(m.ChatID(), actGroups) {
			if actAsBlacklist {
				return false
			}
			peerCheckGroupPassed = true
		}
	} else {
		peerCheckGroupPassed = true
	}

	if !actAsBlacklist && (len(actUsers) > 0 || len(actGroups) > 0) && !(peerCheckUserPassed && peerCheckGroupPassed) {
		return false
	}

	return true
}

func (h *messageEditHandle) runFilterChain(m *NewMessage, filters []Filter) bool {
	var message = &messageHandle{}
	return message.runFilterChain(m, filters)
}

func (h *callbackHandle) runFilterChain(c *CallbackQuery, filters []Filter) bool {
	if len(filters) > 0 {
		for _, filter := range filters {
			if filter.Private && !c.IsPrivate() || filter.Group && !c.IsGroup() || filter.Channel && !c.IsChannel() {
				return false
			}
			if filter.FromBot {
				if c.Sender == nil || !c.Sender.Bot {
					return false
				}
			}

			if filter.Func != nil {
				if !filter.FuncCallback(c) {
					return false
				}
			}
		}
	}

	return true
}

type Filter struct {
	Private, Group, Channel, Media, Command, Reply, Forward, FromBot, Blacklist, Mention bool
	Users, Chats                                                                         []int64
	Func                                                                                 func(m *NewMessage) bool
	FuncCallback                                                                         func(c *CallbackQuery) bool
}

var (
	FilterPrivate   = Filter{Private: true}
	FilterGroup     = Filter{Group: true}
	FilterChannel   = Filter{Channel: true}
	FilterMedia     = Filter{Media: true}
	FilterCommand   = Filter{Command: true}
	FilterReply     = Filter{Reply: true}
	FilterForward   = Filter{Forward: true}
	FilterFromBot   = Filter{FromBot: true}
	FilterBlacklist = Filter{Blacklist: true}
	FilterMention   = Filter{Mention: true}
	FilterUsers     = func(users ...int64) Filter {
		return Filter{Users: users}
	}
	FilterChats = func(chats ...int64) Filter {
		return Filter{Chats: chats}
	}
	FilterFunc = func(f func(m *NewMessage) bool) Filter {
		return Filter{Func: f}
	}
	FilterFuncCallback = func(f func(c *CallbackQuery) bool) Filter {
		return Filter{Func: func(m *NewMessage) bool { return true }}
	}
)

func (c *Client) AddMessageHandler(pattern any, handler MessageHandler, filters ...Filter) Handle {
	var messageFilters []Filter
	if len(filters) > 0 {
		messageFilters = filters
	}

	if c.dispatcher.messageHandles == nil {
		c.dispatcher.messageHandles = make(map[string][]*messageHandle)
	}

	handle := messageHandle{Pattern: pattern, Handler: handler, Filters: messageFilters, sortTrigger: c.dispatcher.sortTrigger}
	c.dispatcher.messageHandles["default"] = append(c.dispatcher.messageHandles["default"], &handle)
	return c.dispatcher.messageHandles["default"][len(c.dispatcher.messageHandles["default"])-1]
}

func (c *Client) AddCommandHandler(pattern string, handler MessageHandler, filters ...Filter) Handle {
	if !strings.HasPrefix(pattern, "cmd:") {
		pattern = "cmd:" + pattern
	}

	return c.AddMessageHandler(pattern, handler, filters...)
}

func (c *Client) AddDeleteHandler(pattern any, handler func(d *DeleteMessage) error) Handle {
	handle := messageDeleteHandle{
		Pattern:     pattern,
		Handler:     handler,
		sortTrigger: c.dispatcher.sortTrigger,
	}

	if c.dispatcher.messageDeleteHandles == nil {
		c.dispatcher.messageDeleteHandles = make(map[string][]*messageDeleteHandle)
	}

	c.dispatcher.messageDeleteHandles["default"] = append(c.dispatcher.messageDeleteHandles["default"], &handle)
	return c.dispatcher.messageDeleteHandles["default"][len(c.dispatcher.messageDeleteHandles["default"])-1]
}

func (c *Client) AddAlbumHandler(handler func(m *Album) error) Handle {
	if c.dispatcher.albumHandles == nil {
		c.dispatcher.albumHandles = make(map[string][]*albumHandle)
	}

	handle := albumHandle{Handler: handler, sortTrigger: c.dispatcher.sortTrigger}
	c.dispatcher.albumHandles["default"] = append(c.dispatcher.albumHandles["default"], &handle)
	return c.dispatcher.albumHandles["default"][len(c.dispatcher.albumHandles["default"])-1]
}

func (c *Client) AddActionHandler(handler MessageHandler) Handle {
	if c.dispatcher.actionHandles == nil {
		c.dispatcher.actionHandles = make(map[string][]*chatActionHandle)
	}

	handle := chatActionHandle{Handler: handler, sortTrigger: c.dispatcher.sortTrigger}
	c.dispatcher.actionHandles["default"] = append(c.dispatcher.actionHandles["default"], &handle)
	return c.dispatcher.actionHandles["default"][len(c.dispatcher.actionHandles["default"])-1]
}

// Handle updates categorized as "UpdateMessageEdited"
//
// Included Updates:
//   - Message Edited
//   - Channel Post Edited
func (c *Client) AddEditHandler(pattern any, handler MessageHandler, filters ...Filter) Handle {
	var messageFilters []Filter
	if len(filters) > 0 {
		messageFilters = filters
	}

	if c.dispatcher.messageEditHandles == nil {
		c.dispatcher.messageEditHandles = make(map[string][]*messageEditHandle)
	}

	handle := messageEditHandle{Pattern: pattern, Handler: handler, sortTrigger: c.dispatcher.sortTrigger, Filters: messageFilters}
	c.dispatcher.messageEditHandles["default"] = append(c.dispatcher.messageEditHandles["default"], &handle)
	return c.dispatcher.messageEditHandles["default"][len(c.dispatcher.messageEditHandles["default"])-1]
}

// Handle updates categorized as "UpdateBotInlineQuery"
//
// Included Updates:
//   - Inline Query
func (c *Client) AddInlineHandler(pattern any, handler InlineHandler) Handle {
	if c.dispatcher.inlineHandles == nil {
		c.dispatcher.inlineHandles = make(map[string][]*inlineHandle)
	}

	handle := inlineHandle{Pattern: pattern, Handler: handler, sortTrigger: c.dispatcher.sortTrigger}
	c.dispatcher.inlineHandles["default"] = append(c.dispatcher.inlineHandles["default"], &handle)
	return c.dispatcher.inlineHandles["default"][len(c.dispatcher.inlineHandles["default"])-1]
}

// enable feedback updates from botfather, to recieve these updates.
func (c *Client) AddInlineSendHandler(handler InlineSendHandler) Handle {
	if c.dispatcher.inlineSendHandles == nil {
		c.dispatcher.inlineSendHandles = make(map[string][]*inlineSendHandle)
	}

	handle := inlineSendHandle{Handler: handler, sortTrigger: c.dispatcher.sortTrigger}
	c.dispatcher.inlineSendHandles["default"] = append(c.dispatcher.inlineSendHandles["default"], &handle)
	return c.dispatcher.inlineSendHandles["default"][len(c.dispatcher.inlineSendHandles["default"])-1]
}

// Handle updates categorized as "UpdateBotCallbackQuery"
//
// Included Updates:
//   - Callback Query
func (c *Client) AddCallbackHandler(pattern any, handler CallbackHandler, filters ...Filter) Handle {
	var messageFilters []Filter
	if len(filters) > 0 {
		messageFilters = filters
	}

	if c.dispatcher.callbackHandles == nil {
		c.dispatcher.callbackHandles = make(map[string][]*callbackHandle)
	}

	handle := callbackHandle{Pattern: pattern, Handler: handler, sortTrigger: c.dispatcher.sortTrigger, Filters: messageFilters}
	c.dispatcher.callbackHandles["default"] = append(c.dispatcher.callbackHandles["default"], &handle)
	return c.dispatcher.callbackHandles["default"][len(c.dispatcher.callbackHandles["default"])-1]
}

// Handle updates categorized as "UpdateInlineBotCallbackQuery"
//
// Included Updates:
//   - Inline Callback Query
func (c *Client) AddInlineCallbackHandler(pattern any, handler InlineCallbackHandler) Handle {
	if c.dispatcher.inlineCallbackHandles == nil {
		c.dispatcher.inlineCallbackHandles = make(map[string][]*inlineCallbackHandle)
	}

	handle := inlineCallbackHandle{Pattern: pattern, Handler: handler, sortTrigger: c.dispatcher.sortTrigger}
	c.dispatcher.inlineCallbackHandles["default"] = append(c.dispatcher.inlineCallbackHandles["default"], &handle)
	return c.dispatcher.inlineCallbackHandles["default"][len(c.dispatcher.inlineCallbackHandles["default"])-1]
}

// Handle updates categorized as "UpdateChannelParticipant"
//
// Included Updates:
//   - New Channel Participant
//   - Banned Channel Participant
//   - Left Channel Participant
//   - Kicked Channel Participant
//   - Channel Participant Admin
//   - Channel Participant Creator
func (c *Client) AddParticipantHandler(handler ParticipantHandler) Handle {
	if c.dispatcher.participantHandles == nil {
		c.dispatcher.participantHandles = make(map[string][]*participantHandle)
	}

	handle := participantHandle{Handler: handler, sortTrigger: c.dispatcher.sortTrigger}
	c.dispatcher.participantHandles["default"] = append(c.dispatcher.participantHandles["default"], &handle)
	return c.dispatcher.participantHandles["default"][len(c.dispatcher.participantHandles["default"])-1]
}

func (c *Client) AddRawHandler(updateType Update, handler RawHandler) Handle {
	if c.dispatcher.rawHandles == nil {
		c.dispatcher.rawHandles = make(map[string][]*rawHandle)
	}

	handle := rawHandle{updateType: updateType, Handler: handler, sortTrigger: c.dispatcher.sortTrigger}
	c.dispatcher.rawHandles["default"] = append(c.dispatcher.rawHandles["default"], &handle)
	return c.dispatcher.rawHandles["default"][len(c.dispatcher.rawHandles["default"])-1]
}

// Sort and Handle all the Incoming Updates
// Many more types to be added
func HandleIncomingUpdates(u any, c *Client) bool {
	c.dispatcher.nextUpdatesDeadline = time.Now().Add(time.Minute * 15)

UpdateTypeSwitching:
	switch upd := u.(type) {
	case *UpdatesObj:
		go c.Cache.UpdatePeersToCache(upd.Users, upd.Chats)
		for _, update := range upd.Updates {
			switch update := update.(type) {
			case *UpdateNewMessage:
				go c.handleMessageUpdate(update.Message, update.Pts, update.PtsCount)
			case *UpdateNewChannelMessage:
<<<<<<< HEAD
				switch msg := update.Message.(type) {
				case *MessageObj:
					for chId := range c.dispatcher.openChats {
						if chId == c.GetPeerID(msg.PeerID) {
							c.dispatcher.openChats[chId].lastPts = update.Pts
						}
					}
				}
				go c.handleMessageUpdate(update.Message)
=======
				go c.handleMessageUpdate(update.Message, update.Pts, update.PtsCount)
>>>>>>> fe23d695
			case *UpdateNewScheduledMessage:
				go c.handleMessageUpdate(update.Message)
			case *UpdateEditMessage:
				go c.handleEditUpdate(update.Message, update.Pts, update.PtsCount)
			case *UpdateEditChannelMessage:
				go c.handleEditUpdate(update.Message, update.Pts, update.PtsCount)
			case *UpdateBotInlineQuery:
				go c.handleInlineUpdate(update)
			case *UpdateBotCallbackQuery:
				go c.handleCallbackUpdate(update)
			case *UpdateInlineBotCallbackQuery:
				go c.handleInlineCallbackUpdate(update)
			case *UpdateChannelParticipant:
				go c.handleParticipantUpdate(update)
			case *UpdateDeleteChannelMessages:
				go c.handleDeleteUpdate(update, update.Pts, update.PtsCount)
			case *UpdateDeleteMessages:
				go c.handleDeleteUpdate(update, update.Pts, update.PtsCount)
			case *UpdateBotInlineSend:
				go c.handleInlineSendUpdate(update)
			}
			go c.handleRawUpdate(update)
		}
	case *UpdateShort:
		switch upd := upd.Update.(type) {
		case *UpdateNewMessage:
			go c.handleMessageUpdateWith(upd.Message, upd.Pts)
		case *UpdateNewChannelMessage:
			go c.handleMessageUpdateWith(upd.Message, upd.Pts)
		}
		go c.handleRawUpdate(upd.Update)
	case *UpdateShortMessage:
		go c.handleMessageUpdateWith(&MessageObj{ID: upd.ID, Out: upd.Out, Mentioned: upd.Mentioned, Message: upd.Message, MediaUnread: upd.MediaUnread, FromID: getPeerUser(upd.UserID), PeerID: getPeerUser(upd.UserID), Date: upd.Date, Entities: upd.Entities, FwdFrom: upd.FwdFrom, ReplyTo: upd.ReplyTo, ViaBotID: upd.ViaBotID, TtlPeriod: upd.TtlPeriod, Silent: upd.Silent}, upd.Pts)
	case *UpdateShortChatMessage:
		go c.handleMessageUpdateWith(&MessageObj{ID: upd.ID, Out: upd.Out, Mentioned: upd.Mentioned, Message: upd.Message, MediaUnread: upd.MediaUnread, FromID: getPeerUser(upd.FromID), PeerID: &PeerChat{ChatID: upd.ChatID}, Date: upd.Date, Entities: upd.Entities, FwdFrom: upd.FwdFrom, ReplyTo: upd.ReplyTo, ViaBotID: upd.ViaBotID, TtlPeriod: upd.TtlPeriod, Silent: upd.Silent}, upd.Pts)
	case *UpdateShortSentMessage:
		go c.handleMessageUpdateWith(&MessageObj{ID: upd.ID, Out: upd.Out, Date: upd.Date, Media: upd.Media, Entities: upd.Entities, TtlPeriod: upd.TtlPeriod}, upd.Pts)
	case *UpdatesCombined:
		u = upd.Updates
		go c.Cache.UpdatePeersToCache(upd.Users, upd.Chats)
		goto UpdateTypeSwitching
	case *UpdatesTooLong:
		c.Log.Debug("too many updates, forcing getDifference")
		c.handleMessageUpdate(&MessageEmpty{}, -1) // updatesTooLong, too many updates, shall fetch manually
	default:
		c.Log.Debug("skipping unhanded update type: ", reflect.TypeOf(u), " with value: ", c.JSON(u))
	}
	return true
}

<<<<<<< HEAD
func (c *Client) OpenChat(channel *InputChannelObj) {
	if c.dispatcher.openChats == nil {
		c.dispatcher.openChats = make(map[int64]*openChat)
	}

	if _, ok := c.dispatcher.openChats[channel.ChannelID]; ok {
		return
	}

	c.dispatcher.openChats[channel.ChannelID] = &openChat{
		accessHash: channel.AccessHash,
		closeChan:  make(chan struct{}),
		lastPts:    0,
	}
}

func (c *Client) CloseChat(channel *InputChannelObj) {
	if c.dispatcher.openChats == nil {
		return
	}

	if _, ok := c.dispatcher.openChats[channel.ChannelID]; !ok {
		return
	}

	close(c.dispatcher.openChats[channel.ChannelID].closeChan)
	delete(c.dispatcher.openChats, channel.ChannelID)
}

const (
	GET_CHANNEL_DIFF_INTERVAL = 2000 * time.Millisecond
)

func (c *Client) fetchChannelGap() {
	for {
		for channelID, chat := range c.dispatcher.openChats {
			chDiff, _ := c.UpdatesGetChannelDifference(&UpdatesGetChannelDifferenceParams{
				Force:   false,
				Channel: &InputChannelObj{ChannelID: channelID, AccessHash: chat.accessHash},
				Pts:     chat.lastPts,
				Limit:   100,
				Filter:  &ChannelMessagesFilterEmpty{},
			})

			if c.dispatcher.openChats[channelID].lastPts != chat.lastPts {
				c.Log.Debug("channel pts changed, skipping fetch")
			}

			if chDiff != nil {
				switch d := chDiff.(type) {
				case *UpdatesChannelDifferenceEmpty:
					c.Log.Info("channel difference is empty")
				case *UpdatesChannelDifferenceObj:
					c.Cache.UpdatePeersToCache(d.Users, d.Chats)
					for _, update := range d.NewMessages {
						switch u := update.(type) {
						case *MessageObj:
							c.handleMessageUpdate(u)
						}
					}
				case *UpdatesChannelDifferenceTooLong:
					c.Log.Debug("channel difference is too long, requesting getState")
				default:
					c.Log.Error("unknown channel difference type: ", reflect.TypeOf(d))
				}
			}
		}

		time.Sleep(GET_CHANNEL_DIFF_INTERVAL)
	}
=======
const GETDIFF_LIMIT = 1000

func fetchUpdates(c *Client) {
	totalFetched := 0

	req := &UpdatesGetDifferenceParams{
		Pts:           c.dispatcher.GetPts(),
		PtsLimit:      GETDIFF_LIMIT,
		PtsTotalLimit: GETDIFF_LIMIT,
		Date:          int32(time.Now().Unix()),
		Qts:           0,
		QtsLimit:      0,
	}

	defer func() {
		c.Log.Debug("force fetched ", totalFetched, " updates")
	}()

	for {
		ctx, cancel := context.WithTimeout(context.Background(), 10*time.Second)
		defer cancel()
		updates, err := c.MTProto.MakeRequestCtx(ctx, req)
		if err != nil {
			c.Log.Error(errors.Wrap(err, "updates.dispatcher.getDifference"))
			return
		}

		switch u := updates.(type) {
		case *UpdatesDifferenceObj:
			c.Cache.UpdatePeersToCache(u.Users, u.Chats)
			for _, update := range u.NewMessages {
				switch update.(type) {
				case *MessageObj:
					go c.handleMessageUpdate(update)
					totalFetched++
				}
			}

			if len(u.OtherUpdates) > 0 {
				totalFetched += len(u.OtherUpdates)
				HandleIncomingUpdates(UpdatesObj{Updates: u.OtherUpdates}, c)
			}

			c.dispatcher.SetPts(u.State.Pts)
			return
		case *UpdatesDifferenceSlice:
			c.Cache.UpdatePeersToCache(u.Users, u.Chats)
			for _, update := range u.NewMessages {
				switch update.(type) {
				case *MessageObj:
					go c.handleMessageUpdate(update)
					totalFetched++
				}
			}

			if len(u.OtherUpdates) > 0 {
				totalFetched += len(u.OtherUpdates)
				HandleIncomingUpdates(UpdatesObj{Updates: u.OtherUpdates}, c)
			}

			c.dispatcher.SetPts(u.IntermediateState.Pts)
			req.Pts = u.IntermediateState.Pts
		case *UpdatesDifferenceTooLong:
			c.dispatcher.SetPts(u.Pts)
			req.Pts = u.Pts
		case *UpdatesDifferenceEmpty:
			return
		default:
			c.Log.Debug("skipping unknown update type: ", reflect.TypeOf(u), " with value: ", c.JSON(u))
			return
		}
	}
}

func (c *Client) managePts(pts int32, ptsCount int32) bool {
	var currentPts = c.dispatcher.GetPts()

	if currentPts+ptsCount == pts || currentPts == 0 {
		c.dispatcher.SetPts(pts)
		return true
	}

	if currentPts+ptsCount < pts {
		c.Log.Debug("update gap detected - filling - pts (", currentPts, ") - ptsCount (", ptsCount, ") - pts (", pts, ")")
		c.dispatcher.SetPts(pts)
		return true // remaining parts have some issues it seems, I'll address later

		ctx, cancel := context.WithTimeout(context.Background(), 10*time.Second)
		defer cancel()

		updates, err := c.MTProto.MakeRequestCtx(ctx, &UpdatesGetDifferenceParams{
			Pts:           currentPts,
			PtsLimit:      pts - currentPts,
			PtsTotalLimit: pts - currentPts,
			Date:          int32(time.Now().Unix()),
			Qts:           0,
			QtsLimit:      0,
		})

		if err != nil {
			c.Log.Error(errors.Wrap(err, "updates.dispatcher.getDifference"))
			return true
		}

		switch u := updates.(type) {
		case *UpdatesDifferenceObj:
			c.Cache.UpdatePeersToCache(u.Users, u.Chats)
			for _, update := range u.NewMessages {
				switch update.(type) {
				case *MessageObj:
					c.handleMessageUpdate(update)
				}
			}

		case *UpdatesDifferenceSlice:
			c.Cache.UpdatePeersToCache(u.Users, u.Chats)
			for _, update := range u.NewMessages {
				switch update.(type) {
				case *MessageObj:
					c.handleMessageUpdate(update)
				}
			}
		}

		c.dispatcher.SetPts(pts)
	} else {
		return true
	}

	return true
>>>>>>> fe23d695
}

func (c *Client) GetDifference(Pts, Limit int32) (Message, error) {
	c.Log.Debug("getting difference with pts: ", Pts, " and limit: ", Limit)

	updates, err := c.UpdatesGetDifference(&UpdatesGetDifferenceParams{
		Pts:           Pts - 1,
		PtsLimit:      Limit,
		PtsTotalLimit: Limit,
		Date:          int32(time.Now().Unix()),
		Qts:           0,
		QtsLimit:      Limit,
	})

	if err != nil {
		return nil, err
	}

	switch u := updates.(type) {
	case *UpdatesDifferenceObj:
		c.Cache.UpdatePeersToCache(u.Users, u.Chats)
		for _, update := range u.NewMessages {
			switch update.(type) {
			case *MessageObj:
				return update, nil
			}
		}

	case *UpdatesDifferenceSlice:
		c.Cache.UpdatePeersToCache(u.Users, u.Chats)
		return u.NewMessages[0], nil

	default:
		return nil, nil
	}

	return nil, nil
}

func (c *Client) OpenChat(channel *InputChannelObj) {
	if c.dispatcher.openChats == nil {
		c.dispatcher.openChats = make(map[int64]*openChat)
	}

	if _, ok := c.dispatcher.openChats[channel.ChannelID]; ok {
		return
	}

	c.dispatcher.openChats[channel.ChannelID] = &openChat{
		accessHash: channel.AccessHash,
		closeChan:  make(chan struct{}),
		lastPts:    0,
	}
}

func (c *Client) CloseChat(channel *InputChannelObj) {
	if c.dispatcher.openChats == nil {
		return
	}

	if _, ok := c.dispatcher.openChats[channel.ChannelID]; !ok {
		return
	}

	close(c.dispatcher.openChats[channel.ChannelID].closeChan)
	delete(c.dispatcher.openChats, channel.ChannelID)
}

const (
	GET_CHANNEL_DIFF_INTERVAL = 2000 * time.Millisecond
)

// TODO Implement a better way to fetch channel differences
func (c *Client) FetchGap() {
	for {
		for channelID, chat := range c.dispatcher.openChats {
			chDiff, _ := c.UpdatesGetChannelDifference(&UpdatesGetChannelDifferenceParams{
				Force:   false,
				Channel: &InputChannelObj{ChannelID: channelID, AccessHash: chat.accessHash},
				Pts:     chat.lastPts,
				Limit:   100,
				Filter:  &ChannelMessagesFilterEmpty{},
			})

			if c.dispatcher.openChats[channelID].lastPts != chat.lastPts {
				c.Log.Debug("channel pts changed, skipping fetch")
			}

			if chDiff != nil {
				switch d := chDiff.(type) {
				case *UpdatesChannelDifferenceEmpty:
					c.Log.Info("channel difference is empty")
				case *UpdatesChannelDifferenceObj:
					c.Cache.UpdatePeersToCache(d.Users, d.Chats)
					for _, update := range d.NewMessages {
						switch u := update.(type) {
						case *MessageObj:
							c.handleMessageUpdate(u)
						}
					}
				case *UpdatesChannelDifferenceTooLong:
					c.Log.Debug("channel difference is too long, requesting getState")
				default:
					c.Log.Error("unknown channel difference type: ", reflect.TypeOf(d))
				}
			}
		}

		time.Sleep(GET_CHANNEL_DIFF_INTERVAL)
	}
}

type ev any

var (
	OnMessage        ev = "message"
	OnCommand        ev = "command"
	OnEdit           ev = "edit"
	OnDelete         ev = "delete"
	OnAlbum          ev = "album"
	OnInline         ev = "inline"
	OnCallback       ev = "callback"
	OnInlineCallback ev = "inlineCallback"
	OnChoosenInline  ev = "choosenInline"
	OnParticipant    ev = "participant"
	OnRaw            ev = "raw"
)

// On is a helper function to add a handler for a specific event type (handler: func(m *NewMessage) error, etc.)
func (c *Client) On(pattern any, handler any, filters ...Filter) Handle {
	var patternKey string
	var args string

	if patternStr, ok := pattern.(string); ok {
		if strings.Contains(patternStr, ":") {
			parts := strings.SplitN(patternStr, ":", 2)
			patternKey = strings.TrimSpace(parts[0])
			args = strings.TrimSpace(parts[1])
		} else {
			patternKey = strings.TrimSpace(patternStr)
		}
	}

	switch ev(patternKey) {
	case OnMessage, OnNewMessage:
		if h, ok := handler.(func(m *NewMessage) error); ok {
			if args != "" {
				return c.AddMessageHandler(args, h, filters...)
			}
			return c.AddMessageHandler(OnNewMessage, h, filters...)
		}
	case OnCommand:
		if h, ok := handler.(func(m *NewMessage) error); ok {
			if args != "" {
				return c.AddMessageHandler("cmd:"+args, h, append(filters, FilterCommand)...)
			}
			return c.AddMessageHandler(OnNewMessage, h, append(filters, FilterCommand)...)
		}
	case OnEdit, OnEditMessage:
		if h, ok := handler.(func(m *NewMessage) error); ok {
			if args != "" {
				return c.AddEditHandler(args, h)
			}
			return c.AddEditHandler(OnEditMessage, h)
		}
	case OnDelete, OnDeleteMessage:
		if h, ok := handler.(func(m *DeleteMessage) error); ok {
			if args != "" {
				return c.AddDeleteHandler(args, h)
			}
			return c.AddDeleteHandler(OnDeleteMessage, h)
		}
	case OnAlbum:
		if h, ok := handler.(func(m *Album) error); ok {
			return c.AddAlbumHandler(h)
		}
	case OnInline, OnInlineQuery:
		if h, ok := handler.(func(m *InlineQuery) error); ok {
			if args != "" {
				return c.AddInlineHandler(args, h)
			}
			return c.AddInlineHandler(OnInlineQuery, h)
		}
	case OnChoosenInline:
		if h, ok := handler.(func(m *InlineSend) error); ok {
			return c.AddInlineSendHandler(h)
		}
	case OnCallback, OnCallbackQuery:
		if h, ok := handler.(func(m *CallbackQuery) error); ok {
			if args != "" {
				return c.AddCallbackHandler(args, h)
			}
			return c.AddCallbackHandler(OnCallbackQuery, h)
		}
	case OnInlineCallback, OnInlineCallbackQuery, "inlinecallback":
		if h, ok := handler.(func(m *InlineCallbackQuery) error); ok {
			if args != "" {
				return c.AddInlineCallbackHandler(args, h)
			}
			return c.AddInlineCallbackHandler(OnInlineCallbackQuery, h)
		}
	case OnParticipant:
		if h, ok := handler.(func(m *ParticipantUpdate) error); ok {
			return c.AddParticipantHandler(h)
		}
	case OnRaw:
		if h, ok := handler.(func(m Update, c *Client) error); ok {
			return c.AddRawHandler(nil, h)
		}
	default:
		if update, ok := pattern.(Update); ok {
			if h, ok := handler.(func(m Update, c *Client) error); ok {
				return c.AddRawHandler(update, h)
			}
		}
	}

	return nil
}<|MERGE_RESOLUTION|>--- conflicted
+++ resolved
@@ -265,11 +265,7 @@
 	return h.Group
 }
 
-<<<<<<< HEAD
-type openChat struct {
-=======
 type openChat struct { // TODO: Implement this
->>>>>>> fe23d695
 	accessHash int64
 	closeChan  chan struct{}
 	lastPts    int32
@@ -292,8 +288,6 @@
 	sortTrigger           chan any
 	logger                *utils.Logger
 	openChats             map[int64]*openChat
-<<<<<<< HEAD
-=======
 	nextUpdatesDeadline   time.Time
 	currentPts            int32
 }
@@ -308,7 +302,6 @@
 	d.RLock()
 	defer d.RUnlock()
 	return d.currentPts
->>>>>>> fe23d695
 }
 
 // creates and populates a new UpdateDispatcher
@@ -318,7 +311,7 @@
 			SetLevel(c.Log.Lev()),
 	}
 	c.dispatcher.SortTrigger()
-	go c.fetchChannelGap()
+	//go c.fetchChannelGap()
 	c.dispatcher.logger.Debug("dispatcher initialized")
 }
 
@@ -1237,19 +1230,7 @@
 			case *UpdateNewMessage:
 				go c.handleMessageUpdate(update.Message, update.Pts, update.PtsCount)
 			case *UpdateNewChannelMessage:
-<<<<<<< HEAD
-				switch msg := update.Message.(type) {
-				case *MessageObj:
-					for chId := range c.dispatcher.openChats {
-						if chId == c.GetPeerID(msg.PeerID) {
-							c.dispatcher.openChats[chId].lastPts = update.Pts
-						}
-					}
-				}
-				go c.handleMessageUpdate(update.Message)
-=======
 				go c.handleMessageUpdate(update.Message, update.Pts, update.PtsCount)
->>>>>>> fe23d695
 			case *UpdateNewScheduledMessage:
 				go c.handleMessageUpdate(update.Message)
 			case *UpdateEditMessage:
@@ -1300,78 +1281,6 @@
 	return true
 }
 
-<<<<<<< HEAD
-func (c *Client) OpenChat(channel *InputChannelObj) {
-	if c.dispatcher.openChats == nil {
-		c.dispatcher.openChats = make(map[int64]*openChat)
-	}
-
-	if _, ok := c.dispatcher.openChats[channel.ChannelID]; ok {
-		return
-	}
-
-	c.dispatcher.openChats[channel.ChannelID] = &openChat{
-		accessHash: channel.AccessHash,
-		closeChan:  make(chan struct{}),
-		lastPts:    0,
-	}
-}
-
-func (c *Client) CloseChat(channel *InputChannelObj) {
-	if c.dispatcher.openChats == nil {
-		return
-	}
-
-	if _, ok := c.dispatcher.openChats[channel.ChannelID]; !ok {
-		return
-	}
-
-	close(c.dispatcher.openChats[channel.ChannelID].closeChan)
-	delete(c.dispatcher.openChats, channel.ChannelID)
-}
-
-const (
-	GET_CHANNEL_DIFF_INTERVAL = 2000 * time.Millisecond
-)
-
-func (c *Client) fetchChannelGap() {
-	for {
-		for channelID, chat := range c.dispatcher.openChats {
-			chDiff, _ := c.UpdatesGetChannelDifference(&UpdatesGetChannelDifferenceParams{
-				Force:   false,
-				Channel: &InputChannelObj{ChannelID: channelID, AccessHash: chat.accessHash},
-				Pts:     chat.lastPts,
-				Limit:   100,
-				Filter:  &ChannelMessagesFilterEmpty{},
-			})
-
-			if c.dispatcher.openChats[channelID].lastPts != chat.lastPts {
-				c.Log.Debug("channel pts changed, skipping fetch")
-			}
-
-			if chDiff != nil {
-				switch d := chDiff.(type) {
-				case *UpdatesChannelDifferenceEmpty:
-					c.Log.Info("channel difference is empty")
-				case *UpdatesChannelDifferenceObj:
-					c.Cache.UpdatePeersToCache(d.Users, d.Chats)
-					for _, update := range d.NewMessages {
-						switch u := update.(type) {
-						case *MessageObj:
-							c.handleMessageUpdate(u)
-						}
-					}
-				case *UpdatesChannelDifferenceTooLong:
-					c.Log.Debug("channel difference is too long, requesting getState")
-				default:
-					c.Log.Error("unknown channel difference type: ", reflect.TypeOf(d))
-				}
-			}
-		}
-
-		time.Sleep(GET_CHANNEL_DIFF_INTERVAL)
-	}
-=======
 const GETDIFF_LIMIT = 1000
 
 func fetchUpdates(c *Client) {
@@ -1502,7 +1411,6 @@
 	}
 
 	return true
->>>>>>> fe23d695
 }
 
 func (c *Client) GetDifference(Pts, Limit int32) (Message, error) {
