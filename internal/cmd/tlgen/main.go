--- conflicted
+++ resolved
@@ -328,11 +328,7 @@
 			return users, nil
 		}
 
-<<<<<<< HEAD
-		return nil, fmt.Errorf("[USER_ID_INVALID] The user ID is invalid")
-=======
 		return nil, fmt.Errorf("got invalid response type: %s", reflect.TypeOf(responseData))
->>>>>>> 12096646
 	}`)
 
 	replace(filepath.Join(execWorkDir, "methods_gen.go"), `errors []SecureValueError`, `errorsw []SecureValueError`)
