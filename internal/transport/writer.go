--- conflicted
+++ resolved
@@ -2,51 +2,32 @@
 
 import (
 	"context"
-	"fmt"
+	"errors"
 	"io"
 	"net"
 	"sync"
 	"time"
 )
 
+var ErrClosed = errors.New("reader closed")
+
 type Reader struct {
 	r      io.Reader
 	ctx    context.Context
 	cancel context.CancelFunc
 
-<<<<<<< HEAD
 	mu            sync.Mutex
 	closed        bool
 	interruptOnce sync.Once
-=======
-	mu     sync.Mutex
-	closed bool
-
-	req    chan readRequest
-
-	sendMu sync.Mutex
-
-	wg sync.WaitGroup
-}
-
-type readRequest struct {
-	buf []byte
-	res chan readResult
-}
-
-type readResult struct {
-	n   int
-	err error
->>>>>>> f62d2865
 }
 
 func NewReader(ctx context.Context, r io.Reader) *Reader {
 	ctx, cancel := context.WithCancel(ctx)
+
 	c := &Reader{
 		r:      r,
 		ctx:    ctx,
 		cancel: cancel,
-<<<<<<< HEAD
 	}
 
 	go func() {
@@ -64,51 +45,6 @@
 			nc.Close()
 		} else if closer, ok := c.r.(io.Closer); ok {
 			closer.Close()
-=======
-		req:    make(chan readRequest, 32),
-	}
-	c.wg.Add(1)
-	go c.worker()
-	return c
-}
-
-func (c *Reader) worker() {
-	defer c.wg.Done()
-
-	for {
-		select {
-		case <-c.ctx.Done():
-			return
-		case req, ok := <-c.req:
-			if !ok {
-				return
-			}
-			n, err := c.read(req.buf)
-			select {
-			case req.res <- readResult{n, err}:
-			case <-c.ctx.Done():
-				return
-			}
-		}
-	}
-}
-
-func (c *Reader) read(buf []byte) (int, error) {
-	n := 0
-	for n < len(buf) {
-		select {
-		case <-c.ctx.Done():
-			return n, c.ctx.Err()
-		default:
-			if nc, ok := c.r.(net.Conn); ok {
-				_ = nc.SetReadDeadline(time.Now().Add(15 * time.Second))
-			}
-			k, err := c.r.Read(buf[n:])
-			n += k
-			if err != nil {
-				return n, err
-			}
->>>>>>> f62d2865
 		}
 	})
 }
@@ -117,9 +53,8 @@
 	c.mu.Lock()
 	if c.closed {
 		c.mu.Unlock()
-		return 0, fmt.Errorf("reader is closed")
+		return 0, ErrClosed
 	}
-<<<<<<< HEAD
 	r := c.r
 	ctx := c.ctx
 	c.mu.Unlock()
@@ -131,41 +66,13 @@
 	n, err := io.ReadFull(r, p)
 	if err != nil {
 		return n, err
-=======
-	c.mu.Unlock()
-
-	resCh := make(chan readResult, 1)
-
-	c.sendMu.Lock()
-	c.mu.Lock()
-	if c.closed {
-		c.mu.Unlock()
-		c.sendMu.Unlock()
-		return 0, ErrClosed
 	}
-	c.mu.Unlock()
 
 	select {
-	case c.req <- readRequest{buf: p, res: resCh}:
-	case <-c.ctx.Done():
-		c.sendMu.Unlock()
-		return 0, c.ctx.Err()
->>>>>>> f62d2865
-	}
-	c.sendMu.Unlock()
-
-	select {
-<<<<<<< HEAD
 	case <-ctx.Done():
 		return n, ctx.Err()
 	default:
 		return n, nil
-=======
-	case res := <-resCh:
-		return res.n, res.err
-	case <-c.ctx.Done():
-		return 0, c.ctx.Err()
->>>>>>> f62d2865
 	}
 }
 
@@ -179,15 +86,6 @@
 	c.mu.Unlock()
 
 	c.cancel()
-<<<<<<< HEAD
 	c.interrupt()
-=======
-
-	c.sendMu.Lock()
-	close(c.req)
-	c.sendMu.Unlock()
-
-	c.wg.Wait()
->>>>>>> f62d2865
 	return nil
 }